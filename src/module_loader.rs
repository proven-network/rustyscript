//! Module loader implementation for rustyscript
//! This module provides tools for caching module data, resolving module specifiers, and loading modules
#![allow(deprecated)]
<<<<<<< HEAD
use deno_core::{anyhow::Error, ModuleLoader, ModuleSpecifier};
=======
use deno_core::{error::ModuleLoaderError, ModuleLoader, ModuleSpecifier};
>>>>>>> 58c198e5
use std::{borrow::Cow, cell::RefCell, path::PathBuf, rc::Rc};

mod cache_provider;
mod import_provider;
mod inner_loader;

use inner_loader::InnerRustyLoader;
pub(crate) use inner_loader::LoaderOptions;

// Public exports
pub use cache_provider::{ClonableSource, ModuleCacheProvider};
pub use import_provider::ImportProvider;

use crate::transpiler::ExtensionTranspiler;

/// The primary module loader implementation for rustyscript
/// This structure manages fetching module code, transpilation, and caching
pub(crate) struct RustyLoader {
    inner: Rc<RefCell<InnerRustyLoader>>,
}
impl RustyLoader {
    /// Creates a new instance of `RustyLoader`
    /// An optional cache provider can be provided to manage module code caching, as well as an import provider to manage module resolution.
    pub fn new(options: LoaderOptions) -> Self {
        let inner = Rc::new(RefCell::new(InnerRustyLoader::new(options)));
        Self { inner }
    }

    pub fn set_current_dir(&self, current_dir: PathBuf) {
        self.inner_mut().set_current_dir(current_dir);
    }

    fn inner(&self) -> std::cell::Ref<InnerRustyLoader> {
        self.inner.borrow()
    }

    fn inner_mut(&self) -> std::cell::RefMut<InnerRustyLoader> {
        self.inner.borrow_mut()
    }

    /// Inserts a source map into the source map cache
    /// This is used to provide source maps for loaded modules
    /// for error message generation
    pub fn insert_source_map(&self, file_name: &str, code: String, source_map: Option<Vec<u8>>) {
        self.inner_mut().add_source_map(file_name, code, source_map);
    }

    /// Get an extension transpiler that can be injected into a `deno_core::JsRuntime`
    pub fn as_extension_transpiler(self: &Rc<Self>) -> ExtensionTranspiler {
        let loader = self.clone();
        Rc::new(move |specifier, code| loader.inner().transpile_extension(&specifier, &code))
    }

    /// Transpile a module from CJS to ESM
    #[allow(dead_code)]
    pub async fn translate_cjs(
        &self,
        specifier: &ModuleSpecifier,
        source: &str,
    ) -> Result<String, crate::Error> {
        InnerRustyLoader::translate_cjs(self.inner.clone(), specifier.clone(), source.to_string())
            .await
    }
}

//
// Deno trait implementations start
//

impl ModuleLoader for RustyLoader {
    /// Resolve a module specifier to a full url by adding the base url
    /// and resolving any relative paths
    ///
    /// Also checks if the module is allowed to be loaded or not based on scheme
    fn resolve(
        &self,
        specifier: &str,
        referrer: &str,
        kind: deno_core::ResolutionKind,
<<<<<<< HEAD
    ) -> Result<ModuleSpecifier, deno_core::error::ModuleLoaderError> {
        self.inner_mut()
            .resolve(specifier, referrer, kind)
            .map_err(|e| {
                deno_core::error::ModuleLoaderError::Core(deno_core::error::CoreError::Io(
                    std::io::Error::new(std::io::ErrorKind::Other, e.to_string()),
                ))
            })
=======
    ) -> Result<ModuleSpecifier, ModuleLoaderError> {
        self.inner_mut().resolve(specifier, referrer, kind)
>>>>>>> 58c198e5
    }

    /// Load a module by it's name
    fn load(
        &self,
        module_specifier: &ModuleSpecifier,
        maybe_referrer: Option<&ModuleSpecifier>,
        is_dyn_import: bool,
        requested_module_type: deno_core::RequestedModuleType,
    ) -> deno_core::ModuleLoadResponse {
        let inner = self.inner.clone();
        InnerRustyLoader::load(
            inner,
            module_specifier,
            maybe_referrer,
            is_dyn_import,
            requested_module_type,
        )
    }

<<<<<<< HEAD
    fn get_source_map(&self, file_name: &str) -> Option<Cow<'_, [u8]>> {
        self.inner()
            .get_source_map(file_name)?
            .1
            .clone()
            .map(Cow::from)
=======
    fn get_source_map(&self, file_name: &str) -> Option<Cow<[u8]>> {
        let inner = self.inner();
        let map = inner.get_source_map(file_name)?.1.as_deref()?;
        Some(Cow::Owned(map.to_vec()))
>>>>>>> 58c198e5
    }

    fn get_source_mapped_source_line(&self, file_name: &str, line_number: usize) -> Option<String> {
        let inner = self.inner();
        let lines: Vec<_> = inner.get_source_map(file_name)?.0.split('\n').collect();
        if line_number >= lines.len() {
            return None;
        }
        Some(lines[line_number].to_string())
    }
}

#[cfg(test)]
mod test {
    use deno_core::{
        ModuleLoadResponse, ModuleSource, ModuleSourceCode, ModuleType, ResolutionKind,
    };

    use super::*;
    use crate::{module_loader::ClonableSource, traits::ToModuleSpecifier};

    /// Test in-memory module cache provider
    #[derive(Default)]
    struct MemoryModuleCacheProvider(std::collections::HashMap<ModuleSpecifier, ModuleSource>);
    impl ModuleCacheProvider for MemoryModuleCacheProvider {
        fn set(&mut self, specifier: &ModuleSpecifier, source: ModuleSource) {
            self.0.insert(specifier.clone(), source);
        }

        fn get(&self, specifier: &ModuleSpecifier) -> Option<ModuleSource> {
            self.0.get(specifier).map(|s| s.clone(specifier))
        }
    }

    #[tokio::test]
    async fn test_loader() {
        let mut cache_provider = MemoryModuleCacheProvider::default();
        let specifier = "file:///test.ts"
            .to_module_specifier(&std::env::current_dir().unwrap())
            .unwrap();
        let source = ModuleSource::new(
            ModuleType::JavaScript,
            ModuleSourceCode::String("console.log('Hello, World!')".to_string().into()),
            &specifier,
            None,
        );

        cache_provider.set(&specifier, source.clone(&specifier));
        let cached_source = cache_provider
            .get(&specifier)
            .expect("Expected to get cached source");

        let loader = RustyLoader::new(LoaderOptions {
            cache_provider: Some(Box::new(cache_provider)),
            ..LoaderOptions::default()
        });
        let response = loader.load(
            &specifier,
            None,
            false,
            deno_core::RequestedModuleType::None,
        );
        match response {
            ModuleLoadResponse::Async(_) => panic!("Unexpected response"),
            ModuleLoadResponse::Sync(result) => {
                let source = result.expect("Expected to get source");

                let ModuleSourceCode::String(source) = source.code else {
                    panic!("Unexpected source code type");
                };

                let ModuleSourceCode::String(cached_source) = cached_source.code else {
                    panic!("Unexpected source code type");
                };

                assert_eq!(source, cached_source);
            }
        }
    }

    struct TestImportProvider {
        i: usize,
    }
    impl TestImportProvider {
        fn new() -> Self {
            Self { i: 0 }
        }
    }
    impl ImportProvider for TestImportProvider {
        fn resolve(
            &mut self,
            specifier: &ModuleSpecifier,
            _referrer: &str,
            _kind: deno_core::ResolutionKind,
        ) -> Option<Result<ModuleSpecifier, ModuleLoaderError>> {
            match specifier.scheme() {
                "test" => {
                    self.i += 1;
                    Some(Ok(
                        ModuleSpecifier::parse(&format!("test://{}", self.i)).unwrap()
                    ))
                }
                _ => None,
            }
        }
        fn import(
            &mut self,
            specifier: &ModuleSpecifier,
            _referrer: Option<&ModuleSpecifier>,
            _is_dyn_import: bool,
            _requested_module_type: deno_core::RequestedModuleType,
        ) -> Option<Result<String, ModuleLoaderError>> {
            match specifier.as_str() {
                "test://1" => Some(Ok("console.log('Rock')".to_string())),
                "test://2" => Some(Ok("console.log('Paper')".to_string())),
                "test://3" => Some(Ok("console.log('Scissors')".to_string())),
                _ => None,
            }
        }
    }

    #[tokio::test]
    async fn test_import_provider() {
        let loader = RustyLoader::new(LoaderOptions {
            import_provider: Some(Box::new(TestImportProvider::new())),
            cwd: std::env::current_dir().unwrap(),
            ..LoaderOptions::default()
        });
        let expected_responses = [
            "console.log('Rock')".to_string(),
            "console.log('Paper')".to_string(),
            "console.log('Scissors')".to_string(),
        ];

        for expected in expected_responses {
            let specifier = loader
                .resolve("test://anything", "", ResolutionKind::Import)
                .unwrap();
            let response = loader.load(
                &specifier,
                None,
                false,
                deno_core::RequestedModuleType::None,
            );
            match response {
                ModuleLoadResponse::Async(future) => {
                    let source = future.await.expect("Expected to get source");
                    let ModuleSourceCode::String(source) = source.code else {
                        panic!("Unexpected source code type");
                    };

                    assert_eq!(source, expected.into());
                }

                ModuleLoadResponse::Sync(_) => panic!("Unexpected response"),
            }
        }
    }
}
<|MERGE_RESOLUTION|>--- conflicted
+++ resolved
@@ -1,292 +1,268 @@
-//! Module loader implementation for rustyscript
-//! This module provides tools for caching module data, resolving module specifiers, and loading modules
-#![allow(deprecated)]
-<<<<<<< HEAD
-use deno_core::{anyhow::Error, ModuleLoader, ModuleSpecifier};
-=======
-use deno_core::{error::ModuleLoaderError, ModuleLoader, ModuleSpecifier};
->>>>>>> 58c198e5
-use std::{borrow::Cow, cell::RefCell, path::PathBuf, rc::Rc};
-
-mod cache_provider;
-mod import_provider;
-mod inner_loader;
-
-use inner_loader::InnerRustyLoader;
-pub(crate) use inner_loader::LoaderOptions;
-
-// Public exports
-pub use cache_provider::{ClonableSource, ModuleCacheProvider};
-pub use import_provider::ImportProvider;
-
-use crate::transpiler::ExtensionTranspiler;
-
-/// The primary module loader implementation for rustyscript
-/// This structure manages fetching module code, transpilation, and caching
-pub(crate) struct RustyLoader {
-    inner: Rc<RefCell<InnerRustyLoader>>,
-}
-impl RustyLoader {
-    /// Creates a new instance of `RustyLoader`
-    /// An optional cache provider can be provided to manage module code caching, as well as an import provider to manage module resolution.
-    pub fn new(options: LoaderOptions) -> Self {
-        let inner = Rc::new(RefCell::new(InnerRustyLoader::new(options)));
-        Self { inner }
-    }
-
-    pub fn set_current_dir(&self, current_dir: PathBuf) {
-        self.inner_mut().set_current_dir(current_dir);
-    }
-
-    fn inner(&self) -> std::cell::Ref<InnerRustyLoader> {
-        self.inner.borrow()
-    }
-
-    fn inner_mut(&self) -> std::cell::RefMut<InnerRustyLoader> {
-        self.inner.borrow_mut()
-    }
-
-    /// Inserts a source map into the source map cache
-    /// This is used to provide source maps for loaded modules
-    /// for error message generation
-    pub fn insert_source_map(&self, file_name: &str, code: String, source_map: Option<Vec<u8>>) {
-        self.inner_mut().add_source_map(file_name, code, source_map);
-    }
-
-    /// Get an extension transpiler that can be injected into a `deno_core::JsRuntime`
-    pub fn as_extension_transpiler(self: &Rc<Self>) -> ExtensionTranspiler {
-        let loader = self.clone();
-        Rc::new(move |specifier, code| loader.inner().transpile_extension(&specifier, &code))
-    }
-
-    /// Transpile a module from CJS to ESM
-    #[allow(dead_code)]
-    pub async fn translate_cjs(
-        &self,
-        specifier: &ModuleSpecifier,
-        source: &str,
-    ) -> Result<String, crate::Error> {
-        InnerRustyLoader::translate_cjs(self.inner.clone(), specifier.clone(), source.to_string())
-            .await
-    }
-}
-
-//
-// Deno trait implementations start
-//
-
-impl ModuleLoader for RustyLoader {
-    /// Resolve a module specifier to a full url by adding the base url
-    /// and resolving any relative paths
-    ///
-    /// Also checks if the module is allowed to be loaded or not based on scheme
-    fn resolve(
-        &self,
-        specifier: &str,
-        referrer: &str,
-        kind: deno_core::ResolutionKind,
-<<<<<<< HEAD
-    ) -> Result<ModuleSpecifier, deno_core::error::ModuleLoaderError> {
-        self.inner_mut()
-            .resolve(specifier, referrer, kind)
-            .map_err(|e| {
-                deno_core::error::ModuleLoaderError::Core(deno_core::error::CoreError::Io(
-                    std::io::Error::new(std::io::ErrorKind::Other, e.to_string()),
-                ))
-            })
-=======
-    ) -> Result<ModuleSpecifier, ModuleLoaderError> {
-        self.inner_mut().resolve(specifier, referrer, kind)
->>>>>>> 58c198e5
-    }
-
-    /// Load a module by it's name
-    fn load(
-        &self,
-        module_specifier: &ModuleSpecifier,
-        maybe_referrer: Option<&ModuleSpecifier>,
-        is_dyn_import: bool,
-        requested_module_type: deno_core::RequestedModuleType,
-    ) -> deno_core::ModuleLoadResponse {
-        let inner = self.inner.clone();
-        InnerRustyLoader::load(
-            inner,
-            module_specifier,
-            maybe_referrer,
-            is_dyn_import,
-            requested_module_type,
-        )
-    }
-
-<<<<<<< HEAD
-    fn get_source_map(&self, file_name: &str) -> Option<Cow<'_, [u8]>> {
-        self.inner()
-            .get_source_map(file_name)?
-            .1
-            .clone()
-            .map(Cow::from)
-=======
-    fn get_source_map(&self, file_name: &str) -> Option<Cow<[u8]>> {
-        let inner = self.inner();
-        let map = inner.get_source_map(file_name)?.1.as_deref()?;
-        Some(Cow::Owned(map.to_vec()))
->>>>>>> 58c198e5
-    }
-
-    fn get_source_mapped_source_line(&self, file_name: &str, line_number: usize) -> Option<String> {
-        let inner = self.inner();
-        let lines: Vec<_> = inner.get_source_map(file_name)?.0.split('\n').collect();
-        if line_number >= lines.len() {
-            return None;
-        }
-        Some(lines[line_number].to_string())
-    }
-}
-
-#[cfg(test)]
-mod test {
-    use deno_core::{
-        ModuleLoadResponse, ModuleSource, ModuleSourceCode, ModuleType, ResolutionKind,
-    };
-
-    use super::*;
-    use crate::{module_loader::ClonableSource, traits::ToModuleSpecifier};
-
-    /// Test in-memory module cache provider
-    #[derive(Default)]
-    struct MemoryModuleCacheProvider(std::collections::HashMap<ModuleSpecifier, ModuleSource>);
-    impl ModuleCacheProvider for MemoryModuleCacheProvider {
-        fn set(&mut self, specifier: &ModuleSpecifier, source: ModuleSource) {
-            self.0.insert(specifier.clone(), source);
-        }
-
-        fn get(&self, specifier: &ModuleSpecifier) -> Option<ModuleSource> {
-            self.0.get(specifier).map(|s| s.clone(specifier))
-        }
-    }
-
-    #[tokio::test]
-    async fn test_loader() {
-        let mut cache_provider = MemoryModuleCacheProvider::default();
-        let specifier = "file:///test.ts"
-            .to_module_specifier(&std::env::current_dir().unwrap())
-            .unwrap();
-        let source = ModuleSource::new(
-            ModuleType::JavaScript,
-            ModuleSourceCode::String("console.log('Hello, World!')".to_string().into()),
-            &specifier,
-            None,
-        );
-
-        cache_provider.set(&specifier, source.clone(&specifier));
-        let cached_source = cache_provider
-            .get(&specifier)
-            .expect("Expected to get cached source");
-
-        let loader = RustyLoader::new(LoaderOptions {
-            cache_provider: Some(Box::new(cache_provider)),
-            ..LoaderOptions::default()
-        });
-        let response = loader.load(
-            &specifier,
-            None,
-            false,
-            deno_core::RequestedModuleType::None,
-        );
-        match response {
-            ModuleLoadResponse::Async(_) => panic!("Unexpected response"),
-            ModuleLoadResponse::Sync(result) => {
-                let source = result.expect("Expected to get source");
-
-                let ModuleSourceCode::String(source) = source.code else {
-                    panic!("Unexpected source code type");
-                };
-
-                let ModuleSourceCode::String(cached_source) = cached_source.code else {
-                    panic!("Unexpected source code type");
-                };
-
-                assert_eq!(source, cached_source);
-            }
-        }
-    }
-
-    struct TestImportProvider {
-        i: usize,
-    }
-    impl TestImportProvider {
-        fn new() -> Self {
-            Self { i: 0 }
-        }
-    }
-    impl ImportProvider for TestImportProvider {
-        fn resolve(
-            &mut self,
-            specifier: &ModuleSpecifier,
-            _referrer: &str,
-            _kind: deno_core::ResolutionKind,
-        ) -> Option<Result<ModuleSpecifier, ModuleLoaderError>> {
-            match specifier.scheme() {
-                "test" => {
-                    self.i += 1;
-                    Some(Ok(
-                        ModuleSpecifier::parse(&format!("test://{}", self.i)).unwrap()
-                    ))
-                }
-                _ => None,
-            }
-        }
-        fn import(
-            &mut self,
-            specifier: &ModuleSpecifier,
-            _referrer: Option<&ModuleSpecifier>,
-            _is_dyn_import: bool,
-            _requested_module_type: deno_core::RequestedModuleType,
-        ) -> Option<Result<String, ModuleLoaderError>> {
-            match specifier.as_str() {
-                "test://1" => Some(Ok("console.log('Rock')".to_string())),
-                "test://2" => Some(Ok("console.log('Paper')".to_string())),
-                "test://3" => Some(Ok("console.log('Scissors')".to_string())),
-                _ => None,
-            }
-        }
-    }
-
-    #[tokio::test]
-    async fn test_import_provider() {
-        let loader = RustyLoader::new(LoaderOptions {
-            import_provider: Some(Box::new(TestImportProvider::new())),
-            cwd: std::env::current_dir().unwrap(),
-            ..LoaderOptions::default()
-        });
-        let expected_responses = [
-            "console.log('Rock')".to_string(),
-            "console.log('Paper')".to_string(),
-            "console.log('Scissors')".to_string(),
-        ];
-
-        for expected in expected_responses {
-            let specifier = loader
-                .resolve("test://anything", "", ResolutionKind::Import)
-                .unwrap();
-            let response = loader.load(
-                &specifier,
-                None,
-                false,
-                deno_core::RequestedModuleType::None,
-            );
-            match response {
-                ModuleLoadResponse::Async(future) => {
-                    let source = future.await.expect("Expected to get source");
-                    let ModuleSourceCode::String(source) = source.code else {
-                        panic!("Unexpected source code type");
-                    };
-
-                    assert_eq!(source, expected.into());
-                }
-
-                ModuleLoadResponse::Sync(_) => panic!("Unexpected response"),
-            }
-        }
-    }
-}
+//! Module loader implementation for rustyscript
+//! This module provides tools for caching module data, resolving module specifiers, and loading modules
+#![allow(deprecated)]
+use deno_core::{error::ModuleLoaderError, ModuleLoader, ModuleSpecifier};
+use std::{borrow::Cow, cell::RefCell, path::PathBuf, rc::Rc};
+
+mod cache_provider;
+mod import_provider;
+mod inner_loader;
+
+use inner_loader::InnerRustyLoader;
+pub(crate) use inner_loader::LoaderOptions;
+
+// Public exports
+pub use cache_provider::{ClonableSource, ModuleCacheProvider};
+pub use import_provider::ImportProvider;
+
+use crate::transpiler::ExtensionTranspiler;
+
+/// The primary module loader implementation for rustyscript
+/// This structure manages fetching module code, transpilation, and caching
+pub(crate) struct RustyLoader {
+    inner: Rc<RefCell<InnerRustyLoader>>,
+}
+impl RustyLoader {
+    /// Creates a new instance of `RustyLoader`
+    /// An optional cache provider can be provided to manage module code caching, as well as an import provider to manage module resolution.
+    pub fn new(options: LoaderOptions) -> Self {
+        let inner = Rc::new(RefCell::new(InnerRustyLoader::new(options)));
+        Self { inner }
+    }
+
+    pub fn set_current_dir(&self, current_dir: PathBuf) {
+        self.inner_mut().set_current_dir(current_dir);
+    }
+
+    fn inner(&self) -> std::cell::Ref<InnerRustyLoader> {
+        self.inner.borrow()
+    }
+
+    fn inner_mut(&self) -> std::cell::RefMut<InnerRustyLoader> {
+        self.inner.borrow_mut()
+    }
+
+    /// Inserts a source map into the source map cache
+    /// This is used to provide source maps for loaded modules
+    /// for error message generation
+    pub fn insert_source_map(&self, file_name: &str, code: String, source_map: Option<Vec<u8>>) {
+        self.inner_mut().add_source_map(file_name, code, source_map);
+    }
+
+    /// Get an extension transpiler that can be injected into a `deno_core::JsRuntime`
+    pub fn as_extension_transpiler(self: &Rc<Self>) -> ExtensionTranspiler {
+        let loader = self.clone();
+        Rc::new(move |specifier, code| loader.inner().transpile_extension(&specifier, &code))
+    }
+
+    /// Transpile a module from CJS to ESM
+    #[allow(dead_code)]
+    pub async fn translate_cjs(
+        &self,
+        specifier: &ModuleSpecifier,
+        source: &str,
+    ) -> Result<String, crate::Error> {
+        InnerRustyLoader::translate_cjs(self.inner.clone(), specifier.clone(), source.to_string())
+            .await
+    }
+}
+
+//
+// Deno trait implementations start
+//
+
+impl ModuleLoader for RustyLoader {
+    /// Resolve a module specifier to a full url by adding the base url
+    /// and resolving any relative paths
+    ///
+    /// Also checks if the module is allowed to be loaded or not based on scheme
+    fn resolve(
+        &self,
+        specifier: &str,
+        referrer: &str,
+        kind: deno_core::ResolutionKind,
+    ) -> Result<ModuleSpecifier, ModuleLoaderError> {
+        self.inner_mut().resolve(specifier, referrer, kind)
+    }
+
+    /// Load a module by it's name
+    fn load(
+        &self,
+        module_specifier: &ModuleSpecifier,
+        maybe_referrer: Option<&ModuleSpecifier>,
+        is_dyn_import: bool,
+        requested_module_type: deno_core::RequestedModuleType,
+    ) -> deno_core::ModuleLoadResponse {
+        let inner = self.inner.clone();
+        InnerRustyLoader::load(
+            inner,
+            module_specifier,
+            maybe_referrer,
+            is_dyn_import,
+            requested_module_type,
+        )
+    }
+
+    fn get_source_map(&self, file_name: &str) -> Option<Cow<[u8]>> {
+        let inner = self.inner();
+        let map = inner.get_source_map(file_name)?.1.as_deref()?;
+        Some(Cow::Owned(map.to_vec()))
+    }
+
+    fn get_source_mapped_source_line(&self, file_name: &str, line_number: usize) -> Option<String> {
+        let inner = self.inner();
+        let lines: Vec<_> = inner.get_source_map(file_name)?.0.split('\n').collect();
+        if line_number >= lines.len() {
+            return None;
+        }
+        Some(lines[line_number].to_string())
+    }
+}
+
+#[cfg(test)]
+mod test {
+    use deno_core::{
+        ModuleLoadResponse, ModuleSource, ModuleSourceCode, ModuleType, ResolutionKind,
+    };
+
+    use super::*;
+    use crate::{module_loader::ClonableSource, traits::ToModuleSpecifier};
+
+    /// Test in-memory module cache provider
+    #[derive(Default)]
+    struct MemoryModuleCacheProvider(std::collections::HashMap<ModuleSpecifier, ModuleSource>);
+    impl ModuleCacheProvider for MemoryModuleCacheProvider {
+        fn set(&mut self, specifier: &ModuleSpecifier, source: ModuleSource) {
+            self.0.insert(specifier.clone(), source);
+        }
+
+        fn get(&self, specifier: &ModuleSpecifier) -> Option<ModuleSource> {
+            self.0.get(specifier).map(|s| s.clone(specifier))
+        }
+    }
+
+    #[tokio::test]
+    async fn test_loader() {
+        let mut cache_provider = MemoryModuleCacheProvider::default();
+        let specifier = "file:///test.ts"
+            .to_module_specifier(&std::env::current_dir().unwrap())
+            .unwrap();
+        let source = ModuleSource::new(
+            ModuleType::JavaScript,
+            ModuleSourceCode::String("console.log('Hello, World!')".to_string().into()),
+            &specifier,
+            None,
+        );
+
+        cache_provider.set(&specifier, source.clone(&specifier));
+        let cached_source = cache_provider
+            .get(&specifier)
+            .expect("Expected to get cached source");
+
+        let loader = RustyLoader::new(LoaderOptions {
+            cache_provider: Some(Box::new(cache_provider)),
+            ..LoaderOptions::default()
+        });
+        let response = loader.load(
+            &specifier,
+            None,
+            false,
+            deno_core::RequestedModuleType::None,
+        );
+        match response {
+            ModuleLoadResponse::Async(_) => panic!("Unexpected response"),
+            ModuleLoadResponse::Sync(result) => {
+                let source = result.expect("Expected to get source");
+
+                let ModuleSourceCode::String(source) = source.code else {
+                    panic!("Unexpected source code type");
+                };
+
+                let ModuleSourceCode::String(cached_source) = cached_source.code else {
+                    panic!("Unexpected source code type");
+                };
+
+                assert_eq!(source, cached_source);
+            }
+        }
+    }
+
+    struct TestImportProvider {
+        i: usize,
+    }
+    impl TestImportProvider {
+        fn new() -> Self {
+            Self { i: 0 }
+        }
+    }
+    impl ImportProvider for TestImportProvider {
+        fn resolve(
+            &mut self,
+            specifier: &ModuleSpecifier,
+            _referrer: &str,
+            _kind: deno_core::ResolutionKind,
+        ) -> Option<Result<ModuleSpecifier, ModuleLoaderError>> {
+            match specifier.scheme() {
+                "test" => {
+                    self.i += 1;
+                    Some(Ok(
+                        ModuleSpecifier::parse(&format!("test://{}", self.i)).unwrap()
+                    ))
+                }
+                _ => None,
+            }
+        }
+        fn import(
+            &mut self,
+            specifier: &ModuleSpecifier,
+            _referrer: Option<&ModuleSpecifier>,
+            _is_dyn_import: bool,
+            _requested_module_type: deno_core::RequestedModuleType,
+        ) -> Option<Result<String, ModuleLoaderError>> {
+            match specifier.as_str() {
+                "test://1" => Some(Ok("console.log('Rock')".to_string())),
+                "test://2" => Some(Ok("console.log('Paper')".to_string())),
+                "test://3" => Some(Ok("console.log('Scissors')".to_string())),
+                _ => None,
+            }
+        }
+    }
+
+    #[tokio::test]
+    async fn test_import_provider() {
+        let loader = RustyLoader::new(LoaderOptions {
+            import_provider: Some(Box::new(TestImportProvider::new())),
+            cwd: std::env::current_dir().unwrap(),
+            ..LoaderOptions::default()
+        });
+        let expected_responses = [
+            "console.log('Rock')".to_string(),
+            "console.log('Paper')".to_string(),
+            "console.log('Scissors')".to_string(),
+        ];
+
+        for expected in expected_responses {
+            let specifier = loader
+                .resolve("test://anything", "", ResolutionKind::Import)
+                .unwrap();
+            let response = loader.load(
+                &specifier,
+                None,
+                false,
+                deno_core::RequestedModuleType::None,
+            );
+            match response {
+                ModuleLoadResponse::Async(future) => {
+                    let source = future.await.expect("Expected to get source");
+                    let ModuleSourceCode::String(source) = source.code else {
+                        panic!("Unexpected source code type");
+                    };
+
+                    assert_eq!(source, expected.into());
+                }
+
+                ModuleLoadResponse::Sync(_) => panic!("Unexpected response"),
+            }
+        }
+    }
+}