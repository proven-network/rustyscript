#![allow(clippy::match_same_arms)]
#![allow(clippy::cast_lossless)]
#![allow(clippy::borrow_as_ptr)]
#![allow(clippy::single_match_else)]
#![allow(clippy::items_after_statements)]
#![allow(dead_code)]
// Copyright 2018-2025 the Deno authors. MIT license.

<<<<<<< HEAD
use std::io::Error;

use deno_core::error::AnyError;
use deno_core::error::CoreError;
use deno_core::op2;
use deno_core::OpState;
use deno_error::JsErrorBox;
=======
use deno_core::op2;
use deno_core::OpState;
use deno_core::ResourceId;
use deno_error::builtin_classes::GENERIC_ERROR;
use deno_error::JsErrorBox;
use deno_error::JsErrorClass;
use nix::sys::termios;
>>>>>>> 58c198e5
use rustyline::config::Configurer;
use rustyline::error::ReadlineError;
use rustyline::Cmd;
use rustyline::Editor;
use rustyline::KeyCode;
use rustyline::KeyEvent;
use rustyline::Modifiers;
use std::cell::RefCell;
use std::collections::HashMap;
use std::io::Error;

deno_core::extension!(
    deno_tty,
    ops = [op_set_raw, op_console_size, op_read_line_prompt],
);

#[derive(Default, Clone)]
struct TtyModeStore(std::rc::Rc<RefCell<HashMap<ResourceId, termios::Termios>>>);

impl TtyModeStore {
    pub fn get(&self, id: ResourceId) -> Option<termios::Termios> {
        self.0.borrow().get(&id).map(ToOwned::to_owned)
    }

    pub fn take(&self, id: ResourceId) -> Option<termios::Termios> {
        self.0.borrow_mut().remove(&id)
    }

    pub fn set(&self, id: ResourceId, mode: termios::Termios) {
        self.0.borrow_mut().insert(id, mode);
    }
}

use deno_process::JsNixError;

#[derive(Debug, thiserror::Error, deno_error::JsError)]
pub enum TtyError {
    #[class(inherit)]
    #[error(transparent)]
    Resource(
        #[from]
        #[inherit]
        deno_core::error::ResourceError,
    ),
    #[class(inherit)]
    #[error("{0}")]
    Io(
        #[from]
        #[inherit]
        Error,
    ),
    #[class(inherit)]
    #[error(transparent)]
    Nix(#[inherit] JsNixError),
    #[class(inherit)]
    #[error(transparent)]
    Other(#[inherit] JsErrorBox),
}

#[op2(fast)]
<<<<<<< HEAD
fn op_set_raw(state: &mut OpState, rid: u32, is_raw: bool, cbreak: bool) -> Result<(), JsErrorBox> {
=======
fn op_set_raw(state: &mut OpState, rid: u32, is_raw: bool, cbreak: bool) -> Result<(), TtyError> {
    let handle_or_fd = state.resource_table.get_fd(rid)?;

    // From https://github.com/kkawakam/rustyline/blob/master/src/tty/windows.rs
    // and https://github.com/kkawakam/rustyline/blob/master/src/tty/unix.rs
    // and https://github.com/crossterm-rs/crossterm/blob/e35d4d2c1cc4c919e36d242e014af75f6127ab50/src/terminal/sys/windows.rs
    // Copyright (c) 2015 Katsu Kawakami & Rustyline authors. MIT license.
    // Copyright (c) 2019 Timon. MIT license.

>>>>>>> 58c198e5
    fn prepare_stdio() {
        // SAFETY: Save current state of stdio and restore it when we exit.
        unsafe {
            use libc::atexit;
            use libc::tcgetattr;
            use libc::tcsetattr;
            use libc::termios;
            use once_cell::sync::OnceCell;

            // Only save original state once.
            static ORIG_TERMIOS: OnceCell<Option<termios>> = OnceCell::new();
            ORIG_TERMIOS.get_or_init(|| {
                let mut termios = std::mem::zeroed::<termios>();
                if tcgetattr(libc::STDIN_FILENO, &mut termios) == 0 {
                    extern "C" fn reset_stdio() {
                        // SAFETY: Reset the stdio state.
                        unsafe {
                            tcsetattr(libc::STDIN_FILENO, 0, &ORIG_TERMIOS.get().unwrap().unwrap())
                        };
                    }

                    atexit(reset_stdio);
                    return Some(termios);
                }

                None
            });
        }
    }

<<<<<<< HEAD
    fn wrap_fd<'a>(
        _r: &'a deno_core::ResourceTable,
        fd: std::os::fd::RawFd,
    ) -> Option<std::os::fd::BorrowedFd<'a>> {
        match fd {
            -1 => None,

            // Safety: `fd` is validated upstream by deno_core, and the -1 case is handled above.
            _ => Some(unsafe { std::os::fd::BorrowedFd::borrow_raw(fd) }),
        }
    }

    let handle_or_fd = state
        .resource_table
        .get_fd(rid)
        .map_err(JsErrorBox::from_err)?;
    let tty_mode_store = state.borrow::<TtyModeStore>().clone();
    let previous_mode = tty_mode_store.get(rid);

    let raw_fd = handle_or_fd;
    let fd = wrap_fd(&state.resource_table, raw_fd)
        .ok_or(CoreError::Io(std::io::Error::from_raw_os_error(
            libc::EBADF,
        )))
        .map_err(JsErrorBox::from_err)?;

    if is_raw {
        let mut raw = if let Some(mode) = previous_mode {
            mode
        } else {
            // Save original mode.
            let original_mode = termios::tcgetattr(fd)
                .map_err(|e| CoreError::Io(std::io::Error::from_raw_os_error(e as i32)))
                .map_err(JsErrorBox::from_err)?;
            tty_mode_store.set(rid, original_mode.clone());
            original_mode
=======
    prepare_stdio();
    let tty_mode_store = state.borrow::<TtyModeStore>().clone();
    let previous_mode = tty_mode_store.get(rid);

    // SAFETY: Nix crate requires value to implement the AsFd trait
    let raw_fd = unsafe { std::os::fd::BorrowedFd::borrow_raw(handle_or_fd) };

    if is_raw {
        let mut raw = match previous_mode {
            Some(mode) => mode,
            None => {
                // Save original mode.
                let original_mode =
                    termios::tcgetattr(raw_fd).map_err(|e| TtyError::Nix(JsNixError(e)))?;
                tty_mode_store.set(rid, original_mode.clone());
                original_mode
            }
>>>>>>> 58c198e5
        };

        raw.input_flags &= !(termios::InputFlags::BRKINT
            | termios::InputFlags::ICRNL
            | termios::InputFlags::INPCK
            | termios::InputFlags::ISTRIP
            | termios::InputFlags::IXON);

        raw.control_flags |= termios::ControlFlags::CS8;

        raw.local_flags &= !(termios::LocalFlags::ECHO
            | termios::LocalFlags::ICANON
            | termios::LocalFlags::IEXTEN);
        if !cbreak {
            raw.local_flags &= !(termios::LocalFlags::ISIG);
        }
        raw.control_chars[termios::SpecialCharacterIndices::VMIN as usize] = 1;
        raw.control_chars[termios::SpecialCharacterIndices::VTIME as usize] = 0;
<<<<<<< HEAD
        termios::tcsetattr(fd, termios::SetArg::TCSADRAIN, &raw).map_err(|e| {
            JsErrorBox::from_err(CoreError::Io(std::io::Error::from_raw_os_error(e as i32)))
        })?;
    } else {
        // Try restore saved mode.
        if let Some(mode) = tty_mode_store.take(rid) {
            termios::tcsetattr(fd, termios::SetArg::TCSADRAIN, &mode).map_err(|e| {
                JsErrorBox::from_err(CoreError::Io(std::io::Error::from_raw_os_error(e as i32)))
            })?;
=======
        termios::tcsetattr(raw_fd, termios::SetArg::TCSADRAIN, &raw)
            .map_err(|e| TtyError::Nix(JsNixError(e)))?;
    } else {
        // Try restore saved mode.
        if let Some(mode) = tty_mode_store.take(rid) {
            termios::tcsetattr(raw_fd, termios::SetArg::TCSADRAIN, &mode)
                .map_err(|e| TtyError::Nix(JsNixError(e)))?;
>>>>>>> 58c198e5
        }
    }

    Ok(())
}

#[op2(fast)]
<<<<<<< HEAD
fn op_console_size(state: &mut OpState, #[buffer] result: &mut [u32]) -> Result<(), JsErrorBox> {
=======
fn op_console_size(state: &mut OpState, #[buffer] result: &mut [u32]) -> Result<(), TtyError> {
>>>>>>> 58c198e5
    fn check_console_size(
        state: &mut OpState,
        result: &mut [u32],
        rid: u32,
<<<<<<< HEAD
    ) -> Result<(), JsErrorBox> {
        let fd = state
            .resource_table
            .get_fd(rid)
            .map_err(JsErrorBox::from_err)?;
        let size = console_size_from_fd(fd).map_err(|e| {
            JsErrorBox::from_err(CoreError::Io(std::io::Error::from_raw_os_error(
                e.raw_os_error().unwrap_or(libc::EINVAL),
            )))
        })?;
=======
    ) -> Result<(), TtyError> {
        let fd = state.resource_table.get_fd(rid)?;
        let size = console_size_from_fd(fd)?;
>>>>>>> 58c198e5
        result[0] = size.cols;
        result[1] = size.rows;
        Ok(())
    }

    let mut last_result = Ok(());
    // Since stdio might be piped we try to get the size of the console for all
    // of them and return the first one that succeeds.
    for rid in [0, 1, 2] {
        last_result = check_console_size(state, result, rid);
        if last_result.is_ok() {
            return last_result;
        }
    }

    last_result
}

#[derive(Debug, PartialEq, Eq, Clone, Copy)]
pub struct ConsoleSize {
    pub cols: u32,
    pub rows: u32,
}

pub fn console_size(std_file: &std::fs::File) -> Result<ConsoleSize, std::io::Error> {
    use std::os::unix::io::AsRawFd;
    let fd = std_file.as_raw_fd();
    console_size_from_fd(fd)
}

fn console_size_from_fd(fd: std::os::unix::prelude::RawFd) -> Result<ConsoleSize, std::io::Error> {
    // SAFETY: libc calls
    unsafe {
        let mut size: libc::winsize = std::mem::zeroed();
        if libc::ioctl(fd, libc::TIOCGWINSZ, std::ptr::from_mut(&mut size)) != 0 {
            return Err(Error::last_os_error());
        }
        Ok(ConsoleSize {
            cols: u32::from(size.ws_col),
            rows: u32::from(size.ws_row),
        })
    }
}

deno_error::js_error_wrapper!(ReadlineError, JsReadlineError, |err| {
    match err {
        ReadlineError::Io(e) => e.get_class(),
        ReadlineError::Eof => GENERIC_ERROR.into(),
        ReadlineError::Interrupted => GENERIC_ERROR.into(),
        ReadlineError::Errno(e) => JsNixError(*e).get_class(),
        ReadlineError::WindowResized => GENERIC_ERROR.into(),
        _ => GENERIC_ERROR.into(),
    }
});

#[op2]
#[string]
pub fn op_read_line_prompt(
    #[string] prompt_text: &str,
    #[string] default_value: &str,
<<<<<<< HEAD
) -> Result<Option<String>, JsErrorBox> {
=======
) -> Result<Option<String>, JsReadlineError> {
>>>>>>> 58c198e5
    let mut editor =
        Editor::<(), rustyline::history::DefaultHistory>::new().expect("Failed to create editor.");

    editor.set_keyseq_timeout(1);
    editor.bind_sequence(KeyEvent(KeyCode::Esc, Modifiers::empty()), Cmd::Interrupt);

    let read_result = editor.readline_with_initial(prompt_text, (default_value, ""));
    match read_result {
        Ok(line) => Ok(Some(line)),
        Err(ReadlineError::Interrupted) => {
            // SAFETY: Disable raw mode and raise SIGINT.
            unsafe {
                libc::raise(libc::SIGINT);
            }
            Ok(None)
        }
        Err(ReadlineError::Eof) => Ok(None),
<<<<<<< HEAD
        Err(err) => Err(JsErrorBox::from_err(CoreError::Io(std::io::Error::new(
            std::io::ErrorKind::Other,
            err,
        )))),
=======
        Err(err) => Err(JsReadlineError(err)),
>>>>>>> 58c198e5
    }
}
<|MERGE_RESOLUTION|>--- conflicted
+++ resolved
@@ -1,345 +1,252 @@
-#![allow(clippy::match_same_arms)]
-#![allow(clippy::cast_lossless)]
-#![allow(clippy::borrow_as_ptr)]
-#![allow(clippy::single_match_else)]
-#![allow(clippy::items_after_statements)]
-#![allow(dead_code)]
-// Copyright 2018-2025 the Deno authors. MIT license.
-
-<<<<<<< HEAD
-use std::io::Error;
-
-use deno_core::error::AnyError;
-use deno_core::error::CoreError;
-use deno_core::op2;
-use deno_core::OpState;
-use deno_error::JsErrorBox;
-=======
-use deno_core::op2;
-use deno_core::OpState;
-use deno_core::ResourceId;
-use deno_error::builtin_classes::GENERIC_ERROR;
-use deno_error::JsErrorBox;
-use deno_error::JsErrorClass;
-use nix::sys::termios;
->>>>>>> 58c198e5
-use rustyline::config::Configurer;
-use rustyline::error::ReadlineError;
-use rustyline::Cmd;
-use rustyline::Editor;
-use rustyline::KeyCode;
-use rustyline::KeyEvent;
-use rustyline::Modifiers;
-use std::cell::RefCell;
-use std::collections::HashMap;
-use std::io::Error;
-
-deno_core::extension!(
-    deno_tty,
-    ops = [op_set_raw, op_console_size, op_read_line_prompt],
-);
-
-#[derive(Default, Clone)]
-struct TtyModeStore(std::rc::Rc<RefCell<HashMap<ResourceId, termios::Termios>>>);
-
-impl TtyModeStore {
-    pub fn get(&self, id: ResourceId) -> Option<termios::Termios> {
-        self.0.borrow().get(&id).map(ToOwned::to_owned)
-    }
-
-    pub fn take(&self, id: ResourceId) -> Option<termios::Termios> {
-        self.0.borrow_mut().remove(&id)
-    }
-
-    pub fn set(&self, id: ResourceId, mode: termios::Termios) {
-        self.0.borrow_mut().insert(id, mode);
-    }
-}
-
-use deno_process::JsNixError;
-
-#[derive(Debug, thiserror::Error, deno_error::JsError)]
-pub enum TtyError {
-    #[class(inherit)]
-    #[error(transparent)]
-    Resource(
-        #[from]
-        #[inherit]
-        deno_core::error::ResourceError,
-    ),
-    #[class(inherit)]
-    #[error("{0}")]
-    Io(
-        #[from]
-        #[inherit]
-        Error,
-    ),
-    #[class(inherit)]
-    #[error(transparent)]
-    Nix(#[inherit] JsNixError),
-    #[class(inherit)]
-    #[error(transparent)]
-    Other(#[inherit] JsErrorBox),
-}
-
-#[op2(fast)]
-<<<<<<< HEAD
-fn op_set_raw(state: &mut OpState, rid: u32, is_raw: bool, cbreak: bool) -> Result<(), JsErrorBox> {
-=======
-fn op_set_raw(state: &mut OpState, rid: u32, is_raw: bool, cbreak: bool) -> Result<(), TtyError> {
-    let handle_or_fd = state.resource_table.get_fd(rid)?;
-
-    // From https://github.com/kkawakam/rustyline/blob/master/src/tty/windows.rs
-    // and https://github.com/kkawakam/rustyline/blob/master/src/tty/unix.rs
-    // and https://github.com/crossterm-rs/crossterm/blob/e35d4d2c1cc4c919e36d242e014af75f6127ab50/src/terminal/sys/windows.rs
-    // Copyright (c) 2015 Katsu Kawakami & Rustyline authors. MIT license.
-    // Copyright (c) 2019 Timon. MIT license.
-
->>>>>>> 58c198e5
-    fn prepare_stdio() {
-        // SAFETY: Save current state of stdio and restore it when we exit.
-        unsafe {
-            use libc::atexit;
-            use libc::tcgetattr;
-            use libc::tcsetattr;
-            use libc::termios;
-            use once_cell::sync::OnceCell;
-
-            // Only save original state once.
-            static ORIG_TERMIOS: OnceCell<Option<termios>> = OnceCell::new();
-            ORIG_TERMIOS.get_or_init(|| {
-                let mut termios = std::mem::zeroed::<termios>();
-                if tcgetattr(libc::STDIN_FILENO, &mut termios) == 0 {
-                    extern "C" fn reset_stdio() {
-                        // SAFETY: Reset the stdio state.
-                        unsafe {
-                            tcsetattr(libc::STDIN_FILENO, 0, &ORIG_TERMIOS.get().unwrap().unwrap())
-                        };
-                    }
-
-                    atexit(reset_stdio);
-                    return Some(termios);
-                }
-
-                None
-            });
-        }
-    }
-
-<<<<<<< HEAD
-    fn wrap_fd<'a>(
-        _r: &'a deno_core::ResourceTable,
-        fd: std::os::fd::RawFd,
-    ) -> Option<std::os::fd::BorrowedFd<'a>> {
-        match fd {
-            -1 => None,
-
-            // Safety: `fd` is validated upstream by deno_core, and the -1 case is handled above.
-            _ => Some(unsafe { std::os::fd::BorrowedFd::borrow_raw(fd) }),
-        }
-    }
-
-    let handle_or_fd = state
-        .resource_table
-        .get_fd(rid)
-        .map_err(JsErrorBox::from_err)?;
-    let tty_mode_store = state.borrow::<TtyModeStore>().clone();
-    let previous_mode = tty_mode_store.get(rid);
-
-    let raw_fd = handle_or_fd;
-    let fd = wrap_fd(&state.resource_table, raw_fd)
-        .ok_or(CoreError::Io(std::io::Error::from_raw_os_error(
-            libc::EBADF,
-        )))
-        .map_err(JsErrorBox::from_err)?;
-
-    if is_raw {
-        let mut raw = if let Some(mode) = previous_mode {
-            mode
-        } else {
-            // Save original mode.
-            let original_mode = termios::tcgetattr(fd)
-                .map_err(|e| CoreError::Io(std::io::Error::from_raw_os_error(e as i32)))
-                .map_err(JsErrorBox::from_err)?;
-            tty_mode_store.set(rid, original_mode.clone());
-            original_mode
-=======
-    prepare_stdio();
-    let tty_mode_store = state.borrow::<TtyModeStore>().clone();
-    let previous_mode = tty_mode_store.get(rid);
-
-    // SAFETY: Nix crate requires value to implement the AsFd trait
-    let raw_fd = unsafe { std::os::fd::BorrowedFd::borrow_raw(handle_or_fd) };
-
-    if is_raw {
-        let mut raw = match previous_mode {
-            Some(mode) => mode,
-            None => {
-                // Save original mode.
-                let original_mode =
-                    termios::tcgetattr(raw_fd).map_err(|e| TtyError::Nix(JsNixError(e)))?;
-                tty_mode_store.set(rid, original_mode.clone());
-                original_mode
-            }
->>>>>>> 58c198e5
-        };
-
-        raw.input_flags &= !(termios::InputFlags::BRKINT
-            | termios::InputFlags::ICRNL
-            | termios::InputFlags::INPCK
-            | termios::InputFlags::ISTRIP
-            | termios::InputFlags::IXON);
-
-        raw.control_flags |= termios::ControlFlags::CS8;
-
-        raw.local_flags &= !(termios::LocalFlags::ECHO
-            | termios::LocalFlags::ICANON
-            | termios::LocalFlags::IEXTEN);
-        if !cbreak {
-            raw.local_flags &= !(termios::LocalFlags::ISIG);
-        }
-        raw.control_chars[termios::SpecialCharacterIndices::VMIN as usize] = 1;
-        raw.control_chars[termios::SpecialCharacterIndices::VTIME as usize] = 0;
-<<<<<<< HEAD
-        termios::tcsetattr(fd, termios::SetArg::TCSADRAIN, &raw).map_err(|e| {
-            JsErrorBox::from_err(CoreError::Io(std::io::Error::from_raw_os_error(e as i32)))
-        })?;
-    } else {
-        // Try restore saved mode.
-        if let Some(mode) = tty_mode_store.take(rid) {
-            termios::tcsetattr(fd, termios::SetArg::TCSADRAIN, &mode).map_err(|e| {
-                JsErrorBox::from_err(CoreError::Io(std::io::Error::from_raw_os_error(e as i32)))
-            })?;
-=======
-        termios::tcsetattr(raw_fd, termios::SetArg::TCSADRAIN, &raw)
-            .map_err(|e| TtyError::Nix(JsNixError(e)))?;
-    } else {
-        // Try restore saved mode.
-        if let Some(mode) = tty_mode_store.take(rid) {
-            termios::tcsetattr(raw_fd, termios::SetArg::TCSADRAIN, &mode)
-                .map_err(|e| TtyError::Nix(JsNixError(e)))?;
->>>>>>> 58c198e5
-        }
-    }
-
-    Ok(())
-}
-
-#[op2(fast)]
-<<<<<<< HEAD
-fn op_console_size(state: &mut OpState, #[buffer] result: &mut [u32]) -> Result<(), JsErrorBox> {
-=======
-fn op_console_size(state: &mut OpState, #[buffer] result: &mut [u32]) -> Result<(), TtyError> {
->>>>>>> 58c198e5
-    fn check_console_size(
-        state: &mut OpState,
-        result: &mut [u32],
-        rid: u32,
-<<<<<<< HEAD
-    ) -> Result<(), JsErrorBox> {
-        let fd = state
-            .resource_table
-            .get_fd(rid)
-            .map_err(JsErrorBox::from_err)?;
-        let size = console_size_from_fd(fd).map_err(|e| {
-            JsErrorBox::from_err(CoreError::Io(std::io::Error::from_raw_os_error(
-                e.raw_os_error().unwrap_or(libc::EINVAL),
-            )))
-        })?;
-=======
-    ) -> Result<(), TtyError> {
-        let fd = state.resource_table.get_fd(rid)?;
-        let size = console_size_from_fd(fd)?;
->>>>>>> 58c198e5
-        result[0] = size.cols;
-        result[1] = size.rows;
-        Ok(())
-    }
-
-    let mut last_result = Ok(());
-    // Since stdio might be piped we try to get the size of the console for all
-    // of them and return the first one that succeeds.
-    for rid in [0, 1, 2] {
-        last_result = check_console_size(state, result, rid);
-        if last_result.is_ok() {
-            return last_result;
-        }
-    }
-
-    last_result
-}
-
-#[derive(Debug, PartialEq, Eq, Clone, Copy)]
-pub struct ConsoleSize {
-    pub cols: u32,
-    pub rows: u32,
-}
-
-pub fn console_size(std_file: &std::fs::File) -> Result<ConsoleSize, std::io::Error> {
-    use std::os::unix::io::AsRawFd;
-    let fd = std_file.as_raw_fd();
-    console_size_from_fd(fd)
-}
-
-fn console_size_from_fd(fd: std::os::unix::prelude::RawFd) -> Result<ConsoleSize, std::io::Error> {
-    // SAFETY: libc calls
-    unsafe {
-        let mut size: libc::winsize = std::mem::zeroed();
-        if libc::ioctl(fd, libc::TIOCGWINSZ, std::ptr::from_mut(&mut size)) != 0 {
-            return Err(Error::last_os_error());
-        }
-        Ok(ConsoleSize {
-            cols: u32::from(size.ws_col),
-            rows: u32::from(size.ws_row),
-        })
-    }
-}
-
-deno_error::js_error_wrapper!(ReadlineError, JsReadlineError, |err| {
-    match err {
-        ReadlineError::Io(e) => e.get_class(),
-        ReadlineError::Eof => GENERIC_ERROR.into(),
-        ReadlineError::Interrupted => GENERIC_ERROR.into(),
-        ReadlineError::Errno(e) => JsNixError(*e).get_class(),
-        ReadlineError::WindowResized => GENERIC_ERROR.into(),
-        _ => GENERIC_ERROR.into(),
-    }
-});
-
-#[op2]
-#[string]
-pub fn op_read_line_prompt(
-    #[string] prompt_text: &str,
-    #[string] default_value: &str,
-<<<<<<< HEAD
-) -> Result<Option<String>, JsErrorBox> {
-=======
-) -> Result<Option<String>, JsReadlineError> {
->>>>>>> 58c198e5
-    let mut editor =
-        Editor::<(), rustyline::history::DefaultHistory>::new().expect("Failed to create editor.");
-
-    editor.set_keyseq_timeout(1);
-    editor.bind_sequence(KeyEvent(KeyCode::Esc, Modifiers::empty()), Cmd::Interrupt);
-
-    let read_result = editor.readline_with_initial(prompt_text, (default_value, ""));
-    match read_result {
-        Ok(line) => Ok(Some(line)),
-        Err(ReadlineError::Interrupted) => {
-            // SAFETY: Disable raw mode and raise SIGINT.
-            unsafe {
-                libc::raise(libc::SIGINT);
-            }
-            Ok(None)
-        }
-        Err(ReadlineError::Eof) => Ok(None),
-<<<<<<< HEAD
-        Err(err) => Err(JsErrorBox::from_err(CoreError::Io(std::io::Error::new(
-            std::io::ErrorKind::Other,
-            err,
-        )))),
-=======
-        Err(err) => Err(JsReadlineError(err)),
->>>>>>> 58c198e5
-    }
-}
+#![allow(clippy::match_same_arms)]
+#![allow(clippy::cast_lossless)]
+#![allow(clippy::borrow_as_ptr)]
+#![allow(clippy::single_match_else)]
+#![allow(clippy::items_after_statements)]
+#![allow(dead_code)]
+// Copyright 2018-2025 the Deno authors. MIT license.
+
+use deno_core::op2;
+use deno_core::OpState;
+use deno_core::ResourceId;
+use deno_error::builtin_classes::GENERIC_ERROR;
+use deno_error::JsErrorBox;
+use deno_error::JsErrorClass;
+use nix::sys::termios;
+use rustyline::config::Configurer;
+use rustyline::error::ReadlineError;
+use rustyline::Cmd;
+use rustyline::Editor;
+use rustyline::KeyCode;
+use rustyline::KeyEvent;
+use rustyline::Modifiers;
+use std::cell::RefCell;
+use std::collections::HashMap;
+use std::io::Error;
+
+deno_core::extension!(
+    deno_tty,
+    ops = [op_set_raw, op_console_size, op_read_line_prompt],
+);
+
+#[derive(Default, Clone)]
+struct TtyModeStore(std::rc::Rc<RefCell<HashMap<ResourceId, termios::Termios>>>);
+
+impl TtyModeStore {
+    pub fn get(&self, id: ResourceId) -> Option<termios::Termios> {
+        self.0.borrow().get(&id).map(ToOwned::to_owned)
+    }
+
+    pub fn take(&self, id: ResourceId) -> Option<termios::Termios> {
+        self.0.borrow_mut().remove(&id)
+    }
+
+    pub fn set(&self, id: ResourceId, mode: termios::Termios) {
+        self.0.borrow_mut().insert(id, mode);
+    }
+}
+
+use deno_process::JsNixError;
+
+#[derive(Debug, thiserror::Error, deno_error::JsError)]
+pub enum TtyError {
+    #[class(inherit)]
+    #[error(transparent)]
+    Resource(
+        #[from]
+        #[inherit]
+        deno_core::error::ResourceError,
+    ),
+    #[class(inherit)]
+    #[error("{0}")]
+    Io(
+        #[from]
+        #[inherit]
+        Error,
+    ),
+    #[class(inherit)]
+    #[error(transparent)]
+    Nix(#[inherit] JsNixError),
+    #[class(inherit)]
+    #[error(transparent)]
+    Other(#[inherit] JsErrorBox),
+}
+
+#[op2(fast)]
+fn op_set_raw(state: &mut OpState, rid: u32, is_raw: bool, cbreak: bool) -> Result<(), TtyError> {
+    let handle_or_fd = state.resource_table.get_fd(rid)?;
+
+    // From https://github.com/kkawakam/rustyline/blob/master/src/tty/windows.rs
+    // and https://github.com/kkawakam/rustyline/blob/master/src/tty/unix.rs
+    // and https://github.com/crossterm-rs/crossterm/blob/e35d4d2c1cc4c919e36d242e014af75f6127ab50/src/terminal/sys/windows.rs
+    // Copyright (c) 2015 Katsu Kawakami & Rustyline authors. MIT license.
+    // Copyright (c) 2019 Timon. MIT license.
+
+    fn prepare_stdio() {
+        // SAFETY: Save current state of stdio and restore it when we exit.
+        unsafe {
+            use libc::atexit;
+            use libc::tcgetattr;
+            use libc::tcsetattr;
+            use libc::termios;
+            use once_cell::sync::OnceCell;
+
+            // Only save original state once.
+            static ORIG_TERMIOS: OnceCell<Option<termios>> = OnceCell::new();
+            ORIG_TERMIOS.get_or_init(|| {
+                let mut termios = std::mem::zeroed::<termios>();
+                if tcgetattr(libc::STDIN_FILENO, &mut termios) == 0 {
+                    extern "C" fn reset_stdio() {
+                        // SAFETY: Reset the stdio state.
+                        unsafe {
+                            tcsetattr(libc::STDIN_FILENO, 0, &ORIG_TERMIOS.get().unwrap().unwrap())
+                        };
+                    }
+
+                    atexit(reset_stdio);
+                    return Some(termios);
+                }
+
+                None
+            });
+        }
+    }
+
+    prepare_stdio();
+    let tty_mode_store = state.borrow::<TtyModeStore>().clone();
+    let previous_mode = tty_mode_store.get(rid);
+
+    // SAFETY: Nix crate requires value to implement the AsFd trait
+    let raw_fd = unsafe { std::os::fd::BorrowedFd::borrow_raw(handle_or_fd) };
+
+    if is_raw {
+        let mut raw = match previous_mode {
+            Some(mode) => mode,
+            None => {
+                // Save original mode.
+                let original_mode =
+                    termios::tcgetattr(raw_fd).map_err(|e| TtyError::Nix(JsNixError(e)))?;
+                tty_mode_store.set(rid, original_mode.clone());
+                original_mode
+            }
+        };
+
+        raw.input_flags &= !(termios::InputFlags::BRKINT
+            | termios::InputFlags::ICRNL
+            | termios::InputFlags::INPCK
+            | termios::InputFlags::ISTRIP
+            | termios::InputFlags::IXON);
+
+        raw.control_flags |= termios::ControlFlags::CS8;
+
+        raw.local_flags &= !(termios::LocalFlags::ECHO
+            | termios::LocalFlags::ICANON
+            | termios::LocalFlags::IEXTEN);
+        if !cbreak {
+            raw.local_flags &= !(termios::LocalFlags::ISIG);
+        }
+        raw.control_chars[termios::SpecialCharacterIndices::VMIN as usize] = 1;
+        raw.control_chars[termios::SpecialCharacterIndices::VTIME as usize] = 0;
+        termios::tcsetattr(raw_fd, termios::SetArg::TCSADRAIN, &raw)
+            .map_err(|e| TtyError::Nix(JsNixError(e)))?;
+    } else {
+        // Try restore saved mode.
+        if let Some(mode) = tty_mode_store.take(rid) {
+            termios::tcsetattr(raw_fd, termios::SetArg::TCSADRAIN, &mode)
+                .map_err(|e| TtyError::Nix(JsNixError(e)))?;
+        }
+    }
+
+    Ok(())
+}
+
+#[op2(fast)]
+fn op_console_size(state: &mut OpState, #[buffer] result: &mut [u32]) -> Result<(), TtyError> {
+    fn check_console_size(
+        state: &mut OpState,
+        result: &mut [u32],
+        rid: u32,
+    ) -> Result<(), TtyError> {
+        let fd = state.resource_table.get_fd(rid)?;
+        let size = console_size_from_fd(fd)?;
+        result[0] = size.cols;
+        result[1] = size.rows;
+        Ok(())
+    }
+
+    let mut last_result = Ok(());
+    // Since stdio might be piped we try to get the size of the console for all
+    // of them and return the first one that succeeds.
+    for rid in [0, 1, 2] {
+        last_result = check_console_size(state, result, rid);
+        if last_result.is_ok() {
+            return last_result;
+        }
+    }
+
+    last_result
+}
+
+#[derive(Debug, PartialEq, Eq, Clone, Copy)]
+pub struct ConsoleSize {
+    pub cols: u32,
+    pub rows: u32,
+}
+
+pub fn console_size(std_file: &std::fs::File) -> Result<ConsoleSize, std::io::Error> {
+    use std::os::unix::io::AsRawFd;
+    let fd = std_file.as_raw_fd();
+    console_size_from_fd(fd)
+}
+
+fn console_size_from_fd(fd: std::os::unix::prelude::RawFd) -> Result<ConsoleSize, std::io::Error> {
+    // SAFETY: libc calls
+    unsafe {
+        let mut size: libc::winsize = std::mem::zeroed();
+        if libc::ioctl(fd, libc::TIOCGWINSZ, std::ptr::from_mut(&mut size)) != 0 {
+            return Err(Error::last_os_error());
+        }
+        Ok(ConsoleSize {
+            cols: u32::from(size.ws_col),
+            rows: u32::from(size.ws_row),
+        })
+    }
+}
+
+deno_error::js_error_wrapper!(ReadlineError, JsReadlineError, |err| {
+    match err {
+        ReadlineError::Io(e) => e.get_class(),
+        ReadlineError::Eof => GENERIC_ERROR.into(),
+        ReadlineError::Interrupted => GENERIC_ERROR.into(),
+        ReadlineError::Errno(e) => JsNixError(*e).get_class(),
+        ReadlineError::WindowResized => GENERIC_ERROR.into(),
+        _ => GENERIC_ERROR.into(),
+    }
+});
+
+#[op2]
+#[string]
+pub fn op_read_line_prompt(
+    #[string] prompt_text: &str,
+    #[string] default_value: &str,
+) -> Result<Option<String>, JsReadlineError> {
+    let mut editor =
+        Editor::<(), rustyline::history::DefaultHistory>::new().expect("Failed to create editor.");
+
+    editor.set_keyseq_timeout(1);
+    editor.bind_sequence(KeyEvent(KeyCode::Esc, Modifiers::empty()), Cmd::Interrupt);
+
+    let read_result = editor.readline_with_initial(prompt_text, (default_value, ""));
+    match read_result {
+        Ok(line) => Ok(Some(line)),
+        Err(ReadlineError::Interrupted) => {
+            // SAFETY: Disable raw mode and raise SIGINT.
+            unsafe {
+                libc::raise(libc::SIGINT);
+            }
+            Ok(None)
+        }
+        Err(ReadlineError::Eof) => Ok(None),
+        Err(err) => Err(JsReadlineError(err)),
+    }
+}