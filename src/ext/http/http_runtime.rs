--- conflicted
+++ resolved
@@ -1,101 +1,95 @@
-// Copyright 2018-2024 the Deno authors. All rights reserved. MIT license.
-#![allow(dead_code)]
-use std::rc::Rc;
-
-use deno_core::{error::ResourceError, extension, op2, OpState, ResourceId};
-use deno_http::http_create_conn_resource;
-use deno_net::{io::TcpStreamResource, ops_tls::TlsStreamResource};
-
-extension!(deno_http_runtime, ops = [op_http_start]);
-#[derive(Debug, thiserror::Error, deno_error::JsError)]
-pub enum HttpStartError {
-    #[class("Busy")]
-    #[error("TCP stream is currently in use")]
-    TcpStreamInUse,
-    #[class("Busy")]
-    #[error("TLS stream is currently in use")]
-    TlsStreamInUse,
-    #[class("Busy")]
-    #[error("Unix socket is currently in use")]
-    UnixSocketInUse,
-    #[class(generic)]
-    #[error(transparent)]
-    ReuniteTcp(#[from] tokio::net::tcp::ReuniteError),
-    #[cfg(unix)]
-    #[class(generic)]
-    #[error(transparent)]
-    ReuniteUnix(#[from] tokio::net::unix::ReuniteError),
-    #[class(inherit)]
-    #[error("{0}")]
-    Io(
-        #[from]
-        #[inherit]
-        std::io::Error,
-    ),
-    #[class(inherit)]
-    #[error(transparent)]
-    Resource(#[inherit] ResourceError),
-}
-
-#[op2(fast)]
-#[smi]
-fn op_http_start(
-    state: &mut OpState,
-    #[smi] tcp_stream_rid: ResourceId,
-) -> Result<ResourceId, HttpStartError> {
-    if let Ok(resource_rc) = state
-        .resource_table
-        .take::<TcpStreamResource>(tcp_stream_rid)
-    {
-        // This TCP connection might be used somewhere else. If it's the case, we cannot proceed with the
-        // process of starting a HTTP server on top of this TCP connection, so we just return a Busy error.
-        // See also: https://github.com/denoland/deno/pull/16242
-        let resource = Rc::try_unwrap(resource_rc).map_err(|_| HttpStartError::TcpStreamInUse)?;
-        let (read_half, write_half) = resource.into_inner();
-        let tcp_stream = read_half.reunite(write_half)?;
-        let addr = tcp_stream.local_addr()?;
-        return Ok(http_create_conn_resource(state, tcp_stream, addr, "http"));
-    }
-
-    if let Ok(resource_rc) = state
-        .resource_table
-        .take::<TlsStreamResource>(tcp_stream_rid)
-    {
-        // This TLS connection might be used somewhere else. If it's the case, we cannot proceed with the
-        // process of starting a HTTP server on top of this TLS connection, so we just return a Busy error.
-        // See also: https://github.com/denoland/deno/pull/16242
-        let resource = Rc::try_unwrap(resource_rc).map_err(|_| HttpStartError::TlsStreamInUse)?;
-        let (read_half, write_half) = resource.into_inner();
-        let tls_stream = read_half.unsplit(write_half);
-        let addr = tls_stream.local_addr()?;
-        return Ok(http_create_conn_resource(state, tls_stream, addr, "https"));
-    }
-
-    #[cfg(unix)]
-    if let Ok(resource_rc) = state
-        .resource_table
-        .take::<deno_net::io::UnixStreamResource>(tcp_stream_rid)
-    {
-        // This UNIX socket might be used somewhere else. If it's the case, we cannot proceed with the
-        // process of starting a HTTP server on top of this UNIX socket, so we just return a Busy error.
-        // See also: https://github.com/denoland/deno/pull/16242
-        let resource = Rc::try_unwrap(resource_rc).map_err(|_| HttpStartError::UnixSocketInUse)?;
-        let (read_half, write_half) = resource.into_inner();
-        let unix_stream = read_half.reunite(write_half)?;
-        let addr = unix_stream.local_addr()?;
-        return Ok(http_create_conn_resource(
-            state,
-            unix_stream,
-            addr,
-            "http+unix",
-        ));
-    }
-
-<<<<<<< HEAD
-    Err(HttpStartError::Other(
-        deno_core::error::ResourceError::BadResourceId,
-    ))
-=======
-    Err(HttpStartError::Resource(ResourceError::BadResourceId))
->>>>>>> 58c198e5
-}
+// Copyright 2018-2024 the Deno authors. All rights reserved. MIT license.
+#![allow(dead_code)]
+use std::rc::Rc;
+
+use deno_core::{error::ResourceError, extension, op2, OpState, ResourceId};
+use deno_http::http_create_conn_resource;
+use deno_net::{io::TcpStreamResource, ops_tls::TlsStreamResource};
+
+extension!(deno_http_runtime, ops = [op_http_start]);
+#[derive(Debug, thiserror::Error, deno_error::JsError)]
+pub enum HttpStartError {
+    #[class("Busy")]
+    #[error("TCP stream is currently in use")]
+    TcpStreamInUse,
+    #[class("Busy")]
+    #[error("TLS stream is currently in use")]
+    TlsStreamInUse,
+    #[class("Busy")]
+    #[error("Unix socket is currently in use")]
+    UnixSocketInUse,
+    #[class(generic)]
+    #[error(transparent)]
+    ReuniteTcp(#[from] tokio::net::tcp::ReuniteError),
+    #[cfg(unix)]
+    #[class(generic)]
+    #[error(transparent)]
+    ReuniteUnix(#[from] tokio::net::unix::ReuniteError),
+    #[class(inherit)]
+    #[error("{0}")]
+    Io(
+        #[from]
+        #[inherit]
+        std::io::Error,
+    ),
+    #[class(inherit)]
+    #[error(transparent)]
+    Resource(#[inherit] ResourceError),
+}
+
+#[op2(fast)]
+#[smi]
+fn op_http_start(
+    state: &mut OpState,
+    #[smi] tcp_stream_rid: ResourceId,
+) -> Result<ResourceId, HttpStartError> {
+    if let Ok(resource_rc) = state
+        .resource_table
+        .take::<TcpStreamResource>(tcp_stream_rid)
+    {
+        // This TCP connection might be used somewhere else. If it's the case, we cannot proceed with the
+        // process of starting a HTTP server on top of this TCP connection, so we just return a Busy error.
+        // See also: https://github.com/denoland/deno/pull/16242
+        let resource = Rc::try_unwrap(resource_rc).map_err(|_| HttpStartError::TcpStreamInUse)?;
+        let (read_half, write_half) = resource.into_inner();
+        let tcp_stream = read_half.reunite(write_half)?;
+        let addr = tcp_stream.local_addr()?;
+        return Ok(http_create_conn_resource(state, tcp_stream, addr, "http"));
+    }
+
+    if let Ok(resource_rc) = state
+        .resource_table
+        .take::<TlsStreamResource>(tcp_stream_rid)
+    {
+        // This TLS connection might be used somewhere else. If it's the case, we cannot proceed with the
+        // process of starting a HTTP server on top of this TLS connection, so we just return a Busy error.
+        // See also: https://github.com/denoland/deno/pull/16242
+        let resource = Rc::try_unwrap(resource_rc).map_err(|_| HttpStartError::TlsStreamInUse)?;
+        let (read_half, write_half) = resource.into_inner();
+        let tls_stream = read_half.unsplit(write_half);
+        let addr = tls_stream.local_addr()?;
+        return Ok(http_create_conn_resource(state, tls_stream, addr, "https"));
+    }
+
+    #[cfg(unix)]
+    if let Ok(resource_rc) = state
+        .resource_table
+        .take::<deno_net::io::UnixStreamResource>(tcp_stream_rid)
+    {
+        // This UNIX socket might be used somewhere else. If it's the case, we cannot proceed with the
+        // process of starting a HTTP server on top of this UNIX socket, so we just return a Busy error.
+        // See also: https://github.com/denoland/deno/pull/16242
+        let resource = Rc::try_unwrap(resource_rc).map_err(|_| HttpStartError::UnixSocketInUse)?;
+        let (read_half, write_half) = resource.into_inner();
+        let unix_stream = read_half.reunite(write_half)?;
+        let addr = unix_stream.local_addr()?;
+        return Ok(http_create_conn_resource(
+            state,
+            unix_stream,
+            addr,
+            "http+unix",
+        ));
+    }
+
+    Err(HttpStartError::Resource(ResourceError::BadResourceId))
+}