--- conflicted
+++ resolved
@@ -1,111 +1,101 @@
-use super::V8Value;
-use deno_core::v8::{self, HandleScope, WriteFlags};
-use serde::Deserialize;
-
-/// A Deserializable javascript UTF-16 string, that can be stored and used later
-/// Must live as long as the runtime it was birthed from
-#[derive(Eq, Hash, PartialEq, Debug, Clone)]
-pub struct String(V8Value<StringTypeChecker>);
-impl_v8!(String, StringTypeChecker);
-impl_checker!(StringTypeChecker, String, is_string, |e| {
-    crate::Error::JsonDecode(format!("Expected a string, found `{e}`"))
-});
-
-impl String {
-    /// Converts the string to a rust string
-    /// Potentially lossy, if the string contains orphan UTF-16 surrogates
-    pub fn to_string_lossy(&self, runtime: &mut crate::Runtime) -> std::string::String {
-        let mut scope = runtime.deno_runtime().handle_scope();
-        self.to_rust_string_lossy(&mut scope)
-    }
-
-    /// Converts the string to a rust string
-    /// If the string contains orphan UTF-16 surrogates, it may return None
-    /// In that case, you can use `to_string_lossy` to get a lossy conversion
-    pub fn to_string(&self, runtime: &mut crate::Runtime) -> Option<std::string::String> {
-        let bytes = self.to_utf8_bytes(runtime);
-        std::string::String::from_utf8(bytes).ok()
-    }
-
-    /// Converts the string to a UTF-8 character buffer in the form of a `Vec<u8>`
-    /// Excludes the null terminator
-    pub fn to_utf8_bytes(&self, runtime: &mut crate::Runtime) -> Vec<u8> {
-        let mut scope = runtime.deno_runtime().handle_scope();
-        self.to_utf8_buffer(&mut scope)
-    }
-
-    /// Converts the string to a UTF-16 character buffer in the form of a `Vec<u16>`
-    /// Excludes the null terminator
-    pub fn to_utf16_bytes(&self, runtime: &mut crate::Runtime) -> Vec<u16> {
-        let mut scope = runtime.deno_runtime().handle_scope();
-        self.to_utf16_buffer(&mut scope)
-    }
-
-    pub(crate) fn to_rust_string_lossy(&self, scope: &mut HandleScope<'_>) -> std::string::String {
-        let local = self.0.as_local(scope);
-        local.to_rust_string_lossy(scope)
-    }
-
-    pub(crate) fn to_utf16_buffer(&self, scope: &mut HandleScope<'_>) -> Vec<u16> {
-        let local = self.0.as_local(scope);
-        let u16_len = local.length();
-        let mut buffer = vec![0; u16_len];
-
-<<<<<<< HEAD
-        #[allow(deprecated)]
-        local.write(scope, &mut buffer, 0, WriteOptions::NO_NULL_TERMINATION);
-=======
-        local.write_v2(scope, 0, &mut buffer, WriteFlags::empty());
->>>>>>> 58c198e5
-        buffer
-    }
-
-    pub(crate) fn to_utf8_buffer(&self, scope: &mut HandleScope<'_>) -> Vec<u8> {
-        let local = self.0.as_local(scope);
-        let u8_len = local.utf8_length(scope);
-        let mut buffer = vec![0; u8_len];
-
-<<<<<<< HEAD
-        #[allow(deprecated)]
-        local.write_utf8(scope, &mut buffer, None, WriteOptions::NO_NULL_TERMINATION);
-=======
-        local.write_utf8_v2(scope, &mut buffer, WriteFlags::empty());
->>>>>>> 58c198e5
-        buffer
-    }
-}
-
-#[cfg(test)]
-mod test {
-    use super::*;
-    use crate::{Module, Runtime, RuntimeOptions};
-
-    #[test]
-    fn test_string() {
-        let module = Module::new(
-            "test.js",
-            "
-            // Valid UTF-8
-            export const good = 'Hello, World!';
-
-            // Invalid UTF-8, valid UTF-16
-            export const bad = '\\ud83d\\ude00';
-        ",
-        );
-
-        let mut runtime = Runtime::new(RuntimeOptions::default()).unwrap();
-        let handle = runtime.load_module(&module).unwrap();
-
-        let f: String = runtime.get_value(Some(&handle), "good").unwrap();
-        let value = f.to_string_lossy(&mut runtime);
-        assert_eq!(value, "Hello, World!");
-
-        let f: String = runtime.get_value(Some(&handle), "good").unwrap();
-        let value = f.to_string(&mut runtime).unwrap();
-        assert_eq!(value, "Hello, World!");
-
-        let f: String = runtime.get_value(Some(&handle), "bad").unwrap();
-        let value = f.to_utf16_bytes(&mut runtime);
-        assert_eq!(value, vec![0xd83d, 0xde00]);
-    }
-}
+use super::V8Value;
+use deno_core::v8::{self, HandleScope, WriteFlags};
+use serde::Deserialize;
+
+/// A Deserializable javascript UTF-16 string, that can be stored and used later
+/// Must live as long as the runtime it was birthed from
+#[derive(Eq, Hash, PartialEq, Debug, Clone)]
+pub struct String(V8Value<StringTypeChecker>);
+impl_v8!(String, StringTypeChecker);
+impl_checker!(StringTypeChecker, String, is_string, |e| {
+    crate::Error::JsonDecode(format!("Expected a string, found `{e}`"))
+});
+
+impl String {
+    /// Converts the string to a rust string
+    /// Potentially lossy, if the string contains orphan UTF-16 surrogates
+    pub fn to_string_lossy(&self, runtime: &mut crate::Runtime) -> std::string::String {
+        let mut scope = runtime.deno_runtime().handle_scope();
+        self.to_rust_string_lossy(&mut scope)
+    }
+
+    /// Converts the string to a rust string
+    /// If the string contains orphan UTF-16 surrogates, it may return None
+    /// In that case, you can use `to_string_lossy` to get a lossy conversion
+    pub fn to_string(&self, runtime: &mut crate::Runtime) -> Option<std::string::String> {
+        let bytes = self.to_utf8_bytes(runtime);
+        std::string::String::from_utf8(bytes).ok()
+    }
+
+    /// Converts the string to a UTF-8 character buffer in the form of a `Vec<u8>`
+    /// Excludes the null terminator
+    pub fn to_utf8_bytes(&self, runtime: &mut crate::Runtime) -> Vec<u8> {
+        let mut scope = runtime.deno_runtime().handle_scope();
+        self.to_utf8_buffer(&mut scope)
+    }
+
+    /// Converts the string to a UTF-16 character buffer in the form of a `Vec<u16>`
+    /// Excludes the null terminator
+    pub fn to_utf16_bytes(&self, runtime: &mut crate::Runtime) -> Vec<u16> {
+        let mut scope = runtime.deno_runtime().handle_scope();
+        self.to_utf16_buffer(&mut scope)
+    }
+
+    pub(crate) fn to_rust_string_lossy(&self, scope: &mut HandleScope<'_>) -> std::string::String {
+        let local = self.0.as_local(scope);
+        local.to_rust_string_lossy(scope)
+    }
+
+    pub(crate) fn to_utf16_buffer(&self, scope: &mut HandleScope<'_>) -> Vec<u16> {
+        let local = self.0.as_local(scope);
+        let u16_len = local.length();
+        let mut buffer = vec![0; u16_len];
+
+        local.write_v2(scope, 0, &mut buffer, WriteFlags::empty());
+        buffer
+    }
+
+    pub(crate) fn to_utf8_buffer(&self, scope: &mut HandleScope<'_>) -> Vec<u8> {
+        let local = self.0.as_local(scope);
+        let u8_len = local.utf8_length(scope);
+        let mut buffer = vec![0; u8_len];
+
+        local.write_utf8_v2(scope, &mut buffer, WriteFlags::empty(), None);
+        buffer
+    }
+}
+
+#[cfg(test)]
+mod test {
+    use super::*;
+    use crate::{Module, Runtime, RuntimeOptions};
+
+    #[test]
+    fn test_string() {
+        let module = Module::new(
+            "test.js",
+            "
+            // Valid UTF-8
+            export const good = 'Hello, World!';
+
+            // Invalid UTF-8, valid UTF-16
+            export const bad = '\\ud83d\\ude00';
+        ",
+        );
+
+        let mut runtime = Runtime::new(RuntimeOptions::default()).unwrap();
+        let handle = runtime.load_module(&module).unwrap();
+
+        let f: String = runtime.get_value(Some(&handle), "good").unwrap();
+        let value = f.to_string_lossy(&mut runtime);
+        assert_eq!(value, "Hello, World!");
+
+        let f: String = runtime.get_value(Some(&handle), "good").unwrap();
+        let value = f.to_string(&mut runtime).unwrap();
+        assert_eq!(value, "Hello, World!");
+
+        let f: String = runtime.get_value(Some(&handle), "bad").unwrap();
+        let value = f.to_utf16_bytes(&mut runtime);
+        assert_eq!(value, vec![0xd83d, 0xde00]);
+    }
+}