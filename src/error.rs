//! Contains the error type for the runtime
//! And some associated utilities
use std::borrow::Cow;
use std::sync::Arc;

use crate::Module;
<<<<<<< HEAD
use deno_error::JsErrorClass;
=======
use deno_core::error::CoreError;
use std::path::PathBuf;
>>>>>>> 58c198e5
use thiserror::Error;

/// Options for [`Error::as_highlighted`]
#[allow(clippy::struct_excessive_bools)]
#[derive(Debug, Clone)]
pub struct ErrorFormattingOptions {
    /// Include the filename in the output
    /// Appears on the first line
    pub include_filename: bool,

    /// Include the line number in the output
    /// Appears on the first line
    pub include_line_number: bool,

    /// Include the column number in the output
    /// Appears on the first line
    pub include_column_number: bool,

    /// Hide the current directory in the output
    pub hide_current_directory: bool,

    /// Used to set the directory to remove, in cases where the runtime and system CWD differ
    pub current_directory: Option<PathBuf>,
}
impl Default for ErrorFormattingOptions {
    fn default() -> Self {
        Self {
            include_filename: true,
            include_line_number: true,
            include_column_number: true,

            hide_current_directory: false,
            current_directory: None,
        }
    }
}

/// Represents the errors that can occur during execution of a module
<<<<<<< HEAD
#[derive(Error, Debug, Clone, deno_error::JsError, serde::Serialize, serde::Deserialize)]
=======
#[derive(Error, Debug, Clone, serde::Serialize, serde::Deserialize, deno_error::JsError)]
>>>>>>> 58c198e5
pub enum Error {
    /// Triggers when a module has no stated entrypoint (default or registered at runtime)
    #[class(generic)]
    #[error("{0} has no entrypoint. Register one, or add a default to the runtime")]
    MissingEntrypoint(Module),

    /// Triggers when an attempt to find a value by name fails
    #[class(generic)]
    #[error("{0} could not be found in global, or module exports")]
    ValueNotFound(String),

    /// Triggers when attempting to call a value as a function
    #[class(generic)]
    #[error("{0} is not a function")]
    ValueNotCallable(String),

    /// Triggers when a string could not be encoded for v8
    #[class(generic)]
    #[error("{0} could not be encoded as a v8 value")]
    V8Encoding(String),

    /// Triggers when a result could not be deserialize to the requested type
    #[class(generic)]
    #[error("value could not be deserialized: {0}")]
    JsonDecode(String),

    /// Triggers when a module could not be loaded from the filesystem
    #[class(generic)]
    #[error("{0}")]
    ModuleNotFound(String),

    /// Triggers when attempting to use a worker that has already been shutdown
    #[class(generic)]
    #[error("This worker has been destroyed")]
    WorkerHasStopped,

    /// Triggers on runtime issues during execution of a module
    #[class(generic)]
    #[error("{0}")]
    Runtime(String),

    /// Runtime error we successfully downcast
    #[class(generic)]
    #[error("{0}")]
    JsError(#[from] deno_core::error::JsError),

    /// Runtime error we successfully downcast
    #[class(generic)]
    #[error("{0}: {1}")]
    JsErrorBox(
        Cow<'static, str>,
        Cow<'static, str>,
        Vec<(Cow<'static, str>, Cow<'static, str>)>,
    ),

    /// Triggers when a module times out before finishing
    #[class(generic)]
    #[error("Module timed out: {0}")]
    Timeout(String),

    /// Triggers when the heap (via `max_heap_size`) is exhausted during execution
    #[class(generic)]
    #[error("Heap exhausted")]
    HeapExhausted,
}

impl Error {
    /// Formats an error for display in a terminal
    /// If the error is a `JsError`, it will attempt to highlight the source line
    /// in this format:
    /// ```text
    /// | let x = 1 + 2
    /// |       ^
    /// = Unexpected token '='
    /// ```
    ///
    /// Otherwise, it will just display the error message normally
    #[must_use]
    pub fn as_highlighted(&self, options: ErrorFormattingOptions) -> String {
        let mut e = if let Error::JsError(e) = self {
            // Extract basic information about position
            let (filename, row, col) = match e.frames.first() {
                Some(f) => (
                    match &f.file_name {
                        Some(f) if f.is_empty() => None::<&str>,
                        Some(f) => Some(f.as_ref()),
                        None => None,
                    },
                    usize::try_from(f.line_number.unwrap_or(1)).unwrap_or_default(),
                    usize::try_from(f.column_number.unwrap_or(1)).unwrap_or_default(),
                ),
                None => (None, 1, 1),
            };

            let mut line = e.source_line.as_ref().map(|s| s.trim_end());
            let col = col - 1;

            // Get at most 50 characters, centered on column_number
            let mut padding = String::new();
            match line {
                None => {}
                Some(s) => {
                    let (start, end) = if s.len() < 50 {
                        (0, s.len())
                    } else if col < 25 {
                        (0, 50)
                    } else if col > s.len() - 25 {
                        (s.len() - 50, s.len())
                    } else {
                        (col - 25, col + 25)
                    };

                    line = Some(s.get(start..end).unwrap_or(s));
                    padding = " ".repeat(col - start);
                }
            }

            let msg_lines = e.exception_message.split('\n').collect::<Vec<_>>();

            //
            // Format all the parts using the options
            //

            let line_number_part = if options.include_line_number {
                format!("{row}:")
            } else {
                String::new()
            };

            let col_number_part = if options.include_column_number {
                format!("{col}:")
            } else {
                String::new()
            };

            let source_line_part = match line {
                Some(s) => format!("| {s}\n| {padding}^\n"),
                None => String::new(),
            };

            let msg_part = msg_lines
                .into_iter()
                .map(|l| format!("= {l}"))
                .collect::<Vec<_>>()
                .join("\n");

            let position_part = format!("{line_number_part}{col_number_part}");
            let position_part = match filename {
                None if position_part.is_empty() => String::new(),
                Some(f) if options.include_filename => format!("At {f}:{position_part}\n"),
                _ => format!("At {position_part}\n"),
            };

            // Combine all the parts
            format!("{position_part}{source_line_part}{msg_part}",)
        } else {
            self.to_string()
        };

        //
        // Hide directory
        if options.hide_current_directory {
            let dir = options.current_directory.or(std::env::current_dir().ok());
            if let Some(dir) = dir {
                let dir = dir.to_string_lossy().replace('\\', "/");
                e = e.replace(&dir, "");
                e = e.replace("file:////", "file:///");
            }
        }

        e
    }
}

#[macro_use]
mod error_macro {
    /// Maps one error type to another
    macro_rules! map_error {
        ($source_error:path, $impl:expr) => {
            impl From<$source_error> for Error {
                fn from(e: $source_error) -> Self {
                    let fmt: &dyn Fn($source_error) -> Self = &$impl;
                    fmt(e)
                }
            }
        };
    }
}

<<<<<<< HEAD
impl From<deno_core::error::CoreError> for Error {
    fn from(error: deno_core::error::CoreError) -> Self {
        match error {
            deno_core::error::CoreError::Js(js_error) => Self::JsError(js_error),
            deno_core::error::CoreError::JsBox(js_error_box) => Self::JsErrorBox(
                js_error_box.get_class(),
                js_error_box.get_message(),
                js_error_box.get_additional_properties(),
            ),

            _ => Error::Runtime(error.to_string()),
        }
    }
}

=======
#[cfg(feature = "node_experimental")]
map_error!(node_resolver::analyze::TranslateCjsToEsmError, |e| {
    Error::Runtime(e.to_string())
});

map_error!(deno_ast::TranspileError, |e| Error::Runtime(e.to_string()));
map_error!(deno_core::error::CoreError, |e| match e {
    CoreError::Js(js_error) => Error::JsError(js_error),
    _ => Error::Runtime(e.to_string()),
});
>>>>>>> 58c198e5
map_error!(std::cell::BorrowMutError, |e| Error::Runtime(e.to_string()));
map_error!(std::io::Error, |e| Error::ModuleNotFound(e.to_string()));
map_error!(deno_core::v8::DataError, |e| Error::Runtime(e.to_string()));
map_error!(deno_core::ModuleResolutionError, |e| Error::Runtime(
    e.to_string()
));
map_error!(deno_core::url::ParseError, |e| Error::Runtime(
    e.to_string()
));
map_error!(deno_core::serde_json::Error, |e| Error::JsonDecode(
    e.to_string()
));
map_error!(deno_core::serde_v8::Error, |e| Error::JsonDecode(
    e.to_string()
));

map_error!(deno_core::anyhow::Error, |e| {
    Error::Runtime(e.to_string())
});

map_error!(tokio::time::error::Elapsed, |e| {
    Error::Timeout(e.to_string())
});
map_error!(tokio::task::JoinError, |e| {
    Error::Timeout(e.to_string())
});
map_error!(deno_core::futures::channel::oneshot::Canceled, |e| {
    Error::Timeout(e.to_string())
});

#[cfg(feature = "broadcast_channel")]
map_error!(deno_broadcast_channel::BroadcastChannelError, |e| {
    Error::Runtime(e.to_string())
});

#[cfg(test)]
mod test {
    use crate::{error::ErrorFormattingOptions, Module, Runtime, RuntimeOptions, Undefined};

    #[test]
    #[rustfmt::skip]
    fn test_highlights() {
        let mut runtime = Runtime::new(RuntimeOptions::default()).unwrap();

        let e = runtime.eval::<Undefined>("1+1;\n1 + x").unwrap_err().as_highlighted(ErrorFormattingOptions::default());
        assert_eq!(e, concat!(
            "At 2:4:\n",
            "= Uncaught ReferenceError: x is not defined"
        ));

        let module = Module::new("test.js", "1+1;\n1 + x");
        let e = runtime.load_module(&module).unwrap_err().as_highlighted(ErrorFormattingOptions {
            include_filename: false,
            ..Default::default()
        });
        assert_eq!(e, concat!(
            "At 2:4:\n",
            "| 1 + x\n",
            "|     ^\n",
            "= Uncaught (in promise) ReferenceError: x is not defined"
        ));

        let module = Module::new("test.js", "1+1;\n1 + x");
        let e = runtime.load_module(&module).unwrap_err().as_highlighted(ErrorFormattingOptions {
            hide_current_directory: true,
            ..Default::default()
        });
        assert_eq!(e, concat!(
            "At file:///test.js:2:4:\n",
            "| 1 + x\n",
            "|     ^\n",
            "= Uncaught (in promise) ReferenceError: x is not defined"
        ));
    }
}
<|MERGE_RESOLUTION|>--- conflicted
+++ resolved
@@ -1,347 +1,309 @@
-//! Contains the error type for the runtime
-//! And some associated utilities
-use std::borrow::Cow;
-use std::sync::Arc;
-
-use crate::Module;
-<<<<<<< HEAD
-use deno_error::JsErrorClass;
-=======
-use deno_core::error::CoreError;
-use std::path::PathBuf;
->>>>>>> 58c198e5
-use thiserror::Error;
-
-/// Options for [`Error::as_highlighted`]
-#[allow(clippy::struct_excessive_bools)]
-#[derive(Debug, Clone)]
-pub struct ErrorFormattingOptions {
-    /// Include the filename in the output
-    /// Appears on the first line
-    pub include_filename: bool,
-
-    /// Include the line number in the output
-    /// Appears on the first line
-    pub include_line_number: bool,
-
-    /// Include the column number in the output
-    /// Appears on the first line
-    pub include_column_number: bool,
-
-    /// Hide the current directory in the output
-    pub hide_current_directory: bool,
-
-    /// Used to set the directory to remove, in cases where the runtime and system CWD differ
-    pub current_directory: Option<PathBuf>,
-}
-impl Default for ErrorFormattingOptions {
-    fn default() -> Self {
-        Self {
-            include_filename: true,
-            include_line_number: true,
-            include_column_number: true,
-
-            hide_current_directory: false,
-            current_directory: None,
-        }
-    }
-}
-
-/// Represents the errors that can occur during execution of a module
-<<<<<<< HEAD
-#[derive(Error, Debug, Clone, deno_error::JsError, serde::Serialize, serde::Deserialize)]
-=======
-#[derive(Error, Debug, Clone, serde::Serialize, serde::Deserialize, deno_error::JsError)]
->>>>>>> 58c198e5
-pub enum Error {
-    /// Triggers when a module has no stated entrypoint (default or registered at runtime)
-    #[class(generic)]
-    #[error("{0} has no entrypoint. Register one, or add a default to the runtime")]
-    MissingEntrypoint(Module),
-
-    /// Triggers when an attempt to find a value by name fails
-    #[class(generic)]
-    #[error("{0} could not be found in global, or module exports")]
-    ValueNotFound(String),
-
-    /// Triggers when attempting to call a value as a function
-    #[class(generic)]
-    #[error("{0} is not a function")]
-    ValueNotCallable(String),
-
-    /// Triggers when a string could not be encoded for v8
-    #[class(generic)]
-    #[error("{0} could not be encoded as a v8 value")]
-    V8Encoding(String),
-
-    /// Triggers when a result could not be deserialize to the requested type
-    #[class(generic)]
-    #[error("value could not be deserialized: {0}")]
-    JsonDecode(String),
-
-    /// Triggers when a module could not be loaded from the filesystem
-    #[class(generic)]
-    #[error("{0}")]
-    ModuleNotFound(String),
-
-    /// Triggers when attempting to use a worker that has already been shutdown
-    #[class(generic)]
-    #[error("This worker has been destroyed")]
-    WorkerHasStopped,
-
-    /// Triggers on runtime issues during execution of a module
-    #[class(generic)]
-    #[error("{0}")]
-    Runtime(String),
-
-    /// Runtime error we successfully downcast
-    #[class(generic)]
-    #[error("{0}")]
-    JsError(#[from] deno_core::error::JsError),
-
-    /// Runtime error we successfully downcast
-    #[class(generic)]
-    #[error("{0}: {1}")]
-    JsErrorBox(
-        Cow<'static, str>,
-        Cow<'static, str>,
-        Vec<(Cow<'static, str>, Cow<'static, str>)>,
-    ),
-
-    /// Triggers when a module times out before finishing
-    #[class(generic)]
-    #[error("Module timed out: {0}")]
-    Timeout(String),
-
-    /// Triggers when the heap (via `max_heap_size`) is exhausted during execution
-    #[class(generic)]
-    #[error("Heap exhausted")]
-    HeapExhausted,
-}
-
-impl Error {
-    /// Formats an error for display in a terminal
-    /// If the error is a `JsError`, it will attempt to highlight the source line
-    /// in this format:
-    /// ```text
-    /// | let x = 1 + 2
-    /// |       ^
-    /// = Unexpected token '='
-    /// ```
-    ///
-    /// Otherwise, it will just display the error message normally
-    #[must_use]
-    pub fn as_highlighted(&self, options: ErrorFormattingOptions) -> String {
-        let mut e = if let Error::JsError(e) = self {
-            // Extract basic information about position
-            let (filename, row, col) = match e.frames.first() {
-                Some(f) => (
-                    match &f.file_name {
-                        Some(f) if f.is_empty() => None::<&str>,
-                        Some(f) => Some(f.as_ref()),
-                        None => None,
-                    },
-                    usize::try_from(f.line_number.unwrap_or(1)).unwrap_or_default(),
-                    usize::try_from(f.column_number.unwrap_or(1)).unwrap_or_default(),
-                ),
-                None => (None, 1, 1),
-            };
-
-            let mut line = e.source_line.as_ref().map(|s| s.trim_end());
-            let col = col - 1;
-
-            // Get at most 50 characters, centered on column_number
-            let mut padding = String::new();
-            match line {
-                None => {}
-                Some(s) => {
-                    let (start, end) = if s.len() < 50 {
-                        (0, s.len())
-                    } else if col < 25 {
-                        (0, 50)
-                    } else if col > s.len() - 25 {
-                        (s.len() - 50, s.len())
-                    } else {
-                        (col - 25, col + 25)
-                    };
-
-                    line = Some(s.get(start..end).unwrap_or(s));
-                    padding = " ".repeat(col - start);
-                }
-            }
-
-            let msg_lines = e.exception_message.split('\n').collect::<Vec<_>>();
-
-            //
-            // Format all the parts using the options
-            //
-
-            let line_number_part = if options.include_line_number {
-                format!("{row}:")
-            } else {
-                String::new()
-            };
-
-            let col_number_part = if options.include_column_number {
-                format!("{col}:")
-            } else {
-                String::new()
-            };
-
-            let source_line_part = match line {
-                Some(s) => format!("| {s}\n| {padding}^\n"),
-                None => String::new(),
-            };
-
-            let msg_part = msg_lines
-                .into_iter()
-                .map(|l| format!("= {l}"))
-                .collect::<Vec<_>>()
-                .join("\n");
-
-            let position_part = format!("{line_number_part}{col_number_part}");
-            let position_part = match filename {
-                None if position_part.is_empty() => String::new(),
-                Some(f) if options.include_filename => format!("At {f}:{position_part}\n"),
-                _ => format!("At {position_part}\n"),
-            };
-
-            // Combine all the parts
-            format!("{position_part}{source_line_part}{msg_part}",)
-        } else {
-            self.to_string()
-        };
-
-        //
-        // Hide directory
-        if options.hide_current_directory {
-            let dir = options.current_directory.or(std::env::current_dir().ok());
-            if let Some(dir) = dir {
-                let dir = dir.to_string_lossy().replace('\\', "/");
-                e = e.replace(&dir, "");
-                e = e.replace("file:////", "file:///");
-            }
-        }
-
-        e
-    }
-}
-
-#[macro_use]
-mod error_macro {
-    /// Maps one error type to another
-    macro_rules! map_error {
-        ($source_error:path, $impl:expr) => {
-            impl From<$source_error> for Error {
-                fn from(e: $source_error) -> Self {
-                    let fmt: &dyn Fn($source_error) -> Self = &$impl;
-                    fmt(e)
-                }
-            }
-        };
-    }
-}
-
-<<<<<<< HEAD
-impl From<deno_core::error::CoreError> for Error {
-    fn from(error: deno_core::error::CoreError) -> Self {
-        match error {
-            deno_core::error::CoreError::Js(js_error) => Self::JsError(js_error),
-            deno_core::error::CoreError::JsBox(js_error_box) => Self::JsErrorBox(
-                js_error_box.get_class(),
-                js_error_box.get_message(),
-                js_error_box.get_additional_properties(),
-            ),
-
-            _ => Error::Runtime(error.to_string()),
-        }
-    }
-}
-
-=======
-#[cfg(feature = "node_experimental")]
-map_error!(node_resolver::analyze::TranslateCjsToEsmError, |e| {
-    Error::Runtime(e.to_string())
-});
-
-map_error!(deno_ast::TranspileError, |e| Error::Runtime(e.to_string()));
-map_error!(deno_core::error::CoreError, |e| match e {
-    CoreError::Js(js_error) => Error::JsError(js_error),
-    _ => Error::Runtime(e.to_string()),
-});
->>>>>>> 58c198e5
-map_error!(std::cell::BorrowMutError, |e| Error::Runtime(e.to_string()));
-map_error!(std::io::Error, |e| Error::ModuleNotFound(e.to_string()));
-map_error!(deno_core::v8::DataError, |e| Error::Runtime(e.to_string()));
-map_error!(deno_core::ModuleResolutionError, |e| Error::Runtime(
-    e.to_string()
-));
-map_error!(deno_core::url::ParseError, |e| Error::Runtime(
-    e.to_string()
-));
-map_error!(deno_core::serde_json::Error, |e| Error::JsonDecode(
-    e.to_string()
-));
-map_error!(deno_core::serde_v8::Error, |e| Error::JsonDecode(
-    e.to_string()
-));
-
-map_error!(deno_core::anyhow::Error, |e| {
-    Error::Runtime(e.to_string())
-});
-
-map_error!(tokio::time::error::Elapsed, |e| {
-    Error::Timeout(e.to_string())
-});
-map_error!(tokio::task::JoinError, |e| {
-    Error::Timeout(e.to_string())
-});
-map_error!(deno_core::futures::channel::oneshot::Canceled, |e| {
-    Error::Timeout(e.to_string())
-});
-
-#[cfg(feature = "broadcast_channel")]
-map_error!(deno_broadcast_channel::BroadcastChannelError, |e| {
-    Error::Runtime(e.to_string())
-});
-
-#[cfg(test)]
-mod test {
-    use crate::{error::ErrorFormattingOptions, Module, Runtime, RuntimeOptions, Undefined};
-
-    #[test]
-    #[rustfmt::skip]
-    fn test_highlights() {
-        let mut runtime = Runtime::new(RuntimeOptions::default()).unwrap();
-
-        let e = runtime.eval::<Undefined>("1+1;\n1 + x").unwrap_err().as_highlighted(ErrorFormattingOptions::default());
-        assert_eq!(e, concat!(
-            "At 2:4:\n",
-            "= Uncaught ReferenceError: x is not defined"
-        ));
-
-        let module = Module::new("test.js", "1+1;\n1 + x");
-        let e = runtime.load_module(&module).unwrap_err().as_highlighted(ErrorFormattingOptions {
-            include_filename: false,
-            ..Default::default()
-        });
-        assert_eq!(e, concat!(
-            "At 2:4:\n",
-            "| 1 + x\n",
-            "|     ^\n",
-            "= Uncaught (in promise) ReferenceError: x is not defined"
-        ));
-
-        let module = Module::new("test.js", "1+1;\n1 + x");
-        let e = runtime.load_module(&module).unwrap_err().as_highlighted(ErrorFormattingOptions {
-            hide_current_directory: true,
-            ..Default::default()
-        });
-        assert_eq!(e, concat!(
-            "At file:///test.js:2:4:\n",
-            "| 1 + x\n",
-            "|     ^\n",
-            "= Uncaught (in promise) ReferenceError: x is not defined"
-        ));
-    }
-}
+//! Contains the error type for the runtime
+//! And some associated utilities
+use crate::Module;
+use deno_core::error::CoreError;
+use std::path::PathBuf;
+use thiserror::Error;
+
+/// Options for [`Error::as_highlighted`]
+#[allow(clippy::struct_excessive_bools)]
+#[derive(Debug, Clone)]
+pub struct ErrorFormattingOptions {
+    /// Include the filename in the output
+    /// Appears on the first line
+    pub include_filename: bool,
+
+    /// Include the line number in the output
+    /// Appears on the first line
+    pub include_line_number: bool,
+
+    /// Include the column number in the output
+    /// Appears on the first line
+    pub include_column_number: bool,
+
+    /// Hide the current directory in the output
+    pub hide_current_directory: bool,
+
+    /// Used to set the directory to remove, in cases where the runtime and system CWD differ
+    pub current_directory: Option<PathBuf>,
+}
+impl Default for ErrorFormattingOptions {
+    fn default() -> Self {
+        Self {
+            include_filename: true,
+            include_line_number: true,
+            include_column_number: true,
+
+            hide_current_directory: false,
+            current_directory: None,
+        }
+    }
+}
+
+/// Represents the errors that can occur during execution of a module
+#[derive(Error, Debug, Clone, serde::Serialize, serde::Deserialize, deno_error::JsError)]
+pub enum Error {
+    /// Triggers when a module has no stated entrypoint (default or registered at runtime)
+    #[class(generic)]
+    #[error("{0} has no entrypoint. Register one, or add a default to the runtime")]
+    MissingEntrypoint(Module),
+
+    /// Triggers when an attempt to find a value by name fails
+    #[class(generic)]
+    #[error("{0} could not be found in global, or module exports")]
+    ValueNotFound(String),
+
+    /// Triggers when attempting to call a value as a function
+    #[class(generic)]
+    #[error("{0} is not a function")]
+    ValueNotCallable(String),
+
+    /// Triggers when a string could not be encoded for v8
+    #[class(generic)]
+    #[error("{0} could not be encoded as a v8 value")]
+    V8Encoding(String),
+
+    /// Triggers when a result could not be deserialize to the requested type
+    #[class(generic)]
+    #[error("value could not be deserialized: {0}")]
+    JsonDecode(String),
+
+    /// Triggers when a module could not be loaded from the filesystem
+    #[class(generic)]
+    #[error("{0}")]
+    ModuleNotFound(String),
+
+    /// Triggers when attempting to use a worker that has already been shutdown
+    #[class(generic)]
+    #[error("This worker has been destroyed")]
+    WorkerHasStopped,
+
+    /// Triggers on runtime issues during execution of a module
+    #[class(generic)]
+    #[error("{0}")]
+    Runtime(String),
+
+    /// Runtime error we successfully downcast
+    #[class(generic)]
+    #[error("{0}")]
+    JsError(#[from] deno_core::error::JsError),
+
+    /// Triggers when a module times out before finishing
+    #[class(generic)]
+    #[error("Module timed out: {0}")]
+    Timeout(String),
+
+    /// Triggers when the heap (via `max_heap_size`) is exhausted during execution
+    #[class(generic)]
+    #[error("Heap exhausted")]
+    HeapExhausted,
+}
+
+impl Error {
+    /// Formats an error for display in a terminal
+    /// If the error is a `JsError`, it will attempt to highlight the source line
+    /// in this format:
+    /// ```text
+    /// | let x = 1 + 2
+    /// |       ^
+    /// = Unexpected token '='
+    /// ```
+    ///
+    /// Otherwise, it will just display the error message normally
+    #[must_use]
+    pub fn as_highlighted(&self, options: ErrorFormattingOptions) -> String {
+        let mut e = if let Error::JsError(e) = self {
+            // Extract basic information about position
+            let (filename, row, col) = match e.frames.first() {
+                Some(f) => (
+                    match &f.file_name {
+                        Some(f) if f.is_empty() => None::<&str>,
+                        Some(f) => Some(f.as_ref()),
+                        None => None,
+                    },
+                    usize::try_from(f.line_number.unwrap_or(1)).unwrap_or_default(),
+                    usize::try_from(f.column_number.unwrap_or(1)).unwrap_or_default(),
+                ),
+                None => (None, 1, 1),
+            };
+
+            let mut line = e.source_line.as_ref().map(|s| s.trim_end());
+            let col = col - 1;
+
+            // Get at most 50 characters, centered on column_number
+            let mut padding = String::new();
+            match line {
+                None => {}
+                Some(s) => {
+                    let (start, end) = if s.len() < 50 {
+                        (0, s.len())
+                    } else if col < 25 {
+                        (0, 50)
+                    } else if col > s.len() - 25 {
+                        (s.len() - 50, s.len())
+                    } else {
+                        (col - 25, col + 25)
+                    };
+
+                    line = Some(s.get(start..end).unwrap_or(s));
+                    padding = " ".repeat(col - start);
+                }
+            }
+
+            let msg_lines = e.exception_message.split('\n').collect::<Vec<_>>();
+
+            //
+            // Format all the parts using the options
+            //
+
+            let line_number_part = if options.include_line_number {
+                format!("{row}:")
+            } else {
+                String::new()
+            };
+
+            let col_number_part = if options.include_column_number {
+                format!("{col}:")
+            } else {
+                String::new()
+            };
+
+            let source_line_part = match line {
+                Some(s) => format!("| {s}\n| {padding}^\n"),
+                None => String::new(),
+            };
+
+            let msg_part = msg_lines
+                .into_iter()
+                .map(|l| format!("= {l}"))
+                .collect::<Vec<_>>()
+                .join("\n");
+
+            let position_part = format!("{line_number_part}{col_number_part}");
+            let position_part = match filename {
+                None if position_part.is_empty() => String::new(),
+                Some(f) if options.include_filename => format!("At {f}:{position_part}\n"),
+                _ => format!("At {position_part}\n"),
+            };
+
+            // Combine all the parts
+            format!("{position_part}{source_line_part}{msg_part}",)
+        } else {
+            self.to_string()
+        };
+
+        //
+        // Hide directory
+        if options.hide_current_directory {
+            let dir = options.current_directory.or(std::env::current_dir().ok());
+            if let Some(dir) = dir {
+                let dir = dir.to_string_lossy().replace('\\', "/");
+                e = e.replace(&dir, "");
+                e = e.replace("file:////", "file:///");
+            }
+        }
+
+        e
+    }
+}
+
+#[macro_use]
+mod error_macro {
+    /// Maps one error type to another
+    macro_rules! map_error {
+        ($source_error:path, $impl:expr) => {
+            impl From<$source_error> for Error {
+                fn from(e: $source_error) -> Self {
+                    let fmt: &dyn Fn($source_error) -> Self = &$impl;
+                    fmt(e)
+                }
+            }
+        };
+    }
+}
+
+#[cfg(feature = "node_experimental")]
+map_error!(node_resolver::analyze::TranslateCjsToEsmError, |e| {
+    Error::Runtime(e.to_string())
+});
+
+map_error!(deno_ast::TranspileError, |e| Error::Runtime(e.to_string()));
+map_error!(deno_core::error::CoreError, |e| match e {
+    CoreError::Js(js_error) => Error::JsError(js_error),
+    _ => Error::Runtime(e.to_string()),
+});
+map_error!(std::cell::BorrowMutError, |e| Error::Runtime(e.to_string()));
+map_error!(std::io::Error, |e| Error::ModuleNotFound(e.to_string()));
+map_error!(deno_core::v8::DataError, |e| Error::Runtime(e.to_string()));
+map_error!(deno_core::ModuleResolutionError, |e| Error::Runtime(
+    e.to_string()
+));
+map_error!(deno_core::url::ParseError, |e| Error::Runtime(
+    e.to_string()
+));
+map_error!(deno_core::serde_json::Error, |e| Error::JsonDecode(
+    e.to_string()
+));
+map_error!(deno_core::serde_v8::Error, |e| Error::JsonDecode(
+    e.to_string()
+));
+
+map_error!(deno_core::anyhow::Error, |e| {
+    Error::Runtime(e.to_string())
+});
+
+map_error!(tokio::time::error::Elapsed, |e| {
+    Error::Timeout(e.to_string())
+});
+map_error!(tokio::task::JoinError, |e| {
+    Error::Timeout(e.to_string())
+});
+map_error!(deno_core::futures::channel::oneshot::Canceled, |e| {
+    Error::Timeout(e.to_string())
+});
+
+#[cfg(feature = "broadcast_channel")]
+map_error!(deno_broadcast_channel::BroadcastChannelError, |e| {
+    Error::Runtime(e.to_string())
+});
+
+#[cfg(test)]
+mod test {
+    use crate::{error::ErrorFormattingOptions, Module, Runtime, RuntimeOptions, Undefined};
+
+    #[test]
+    #[rustfmt::skip]
+    fn test_highlights() {
+        let mut runtime = Runtime::new(RuntimeOptions::default()).unwrap();
+
+        let e = runtime.eval::<Undefined>("1+1;\n1 + x").unwrap_err().as_highlighted(ErrorFormattingOptions::default());
+        assert_eq!(e, concat!(
+            "At 2:4:\n",
+            "= Uncaught ReferenceError: x is not defined"
+        ));
+
+        let module = Module::new("test.js", "1+1;\n1 + x");
+        let e = runtime.load_module(&module).unwrap_err().as_highlighted(ErrorFormattingOptions {
+            include_filename: false,
+            ..Default::default()
+        });
+        assert_eq!(e, concat!(
+            "At 2:4:\n",
+            "| 1 + x\n",
+            "|     ^\n",
+            "= Uncaught (in promise) ReferenceError: x is not defined"
+        ));
+
+        let module = Module::new("test.js", "1+1;\n1 + x");
+        let e = runtime.load_module(&module).unwrap_err().as_highlighted(ErrorFormattingOptions {
+            hide_current_directory: true,
+            ..Default::default()
+        });
+        assert_eq!(e, concat!(
+            "At file:///test.js:2:4:\n",
+            "| 1 + x\n",
+            "|     ^\n",
+            "= Uncaught (in promise) ReferenceError: x is not defined"
+        ));
+    }
+}