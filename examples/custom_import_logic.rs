//!
//! In this example I will demonstrate how to override the default import logic of the runtime by implementing a custom
//! import provider.
//!
//! In this case, I will allowing for two new import schemes:
//! - `static:`: This scheme will allow for static modules to be imported by their specifier
//! - `redirect:`: This scheme will allow for modules to be redirected to a different specifier
<<<<<<< HEAD
use deno_core::{anyhow::anyhow, ModuleSpecifier};
=======
//!
use deno_core::{error::ModuleLoaderError, ModuleSpecifier};
>>>>>>> 58c198e5
use rustyscript::{module_loader::ImportProvider, Module, Runtime, RuntimeOptions};
use std::collections::HashMap;

/// A custom import provider that allows for static modules and redirects
#[derive(Default)]
struct MyImportProvider {
    static_modules: HashMap<String, String>,
    redirects: HashMap<String, ModuleSpecifier>,
}
impl MyImportProvider {
    //
    // The schemes we will be using
    const STATIC_SCHEME: &'static str = "static";
    const REDIRECT_SCHEME: &'static str = "redirect";

    /// Add a static module to the provider
    fn add_static_module(&mut self, specifier: &str, source: &str) {
        self.static_modules
            .insert(specifier.to_string(), source.to_string());
    }

    /// Add a redirect to the provider
    fn add_redirect(&mut self, from: &str, to: &str) -> Result<(), deno_core::error::AnyError> {
        self.redirects
            .insert(from.to_string(), ModuleSpecifier::parse(to)?);
        Ok(())
    }
}

impl ImportProvider for MyImportProvider {
    fn resolve(
        &mut self,
        specifier: &ModuleSpecifier,
        _referrer: &str,
        _kind: deno_core::ResolutionKind,
    ) -> Option<Result<ModuleSpecifier, ModuleLoaderError>> {
        match specifier.scheme() {
            //
            // static:*, use the static module set
            Self::STATIC_SCHEME => {
                if self.static_modules.contains_key(specifier.path()) {
                    // Import is allowed - return the specifier
                    Some(Ok(specifier.clone()))
                } else {
                    // Not found - deny the import
                    Some(Err(ModuleLoaderError::NotFound))
                }
            }

            //
            // redirect:*, use the redirect set
            Self::REDIRECT_SCHEME => {
                if let Some(redirected_specifier) = self.redirects.get(specifier.path()) {
                    // Redirected - return the redirected specifier
                    Some(Ok(redirected_specifier.clone()))
                } else {
                    // No redirect, deny the import
                    Some(Err(ModuleLoaderError::NotFound))
                }
            }

            // Not in scope for us, let the standard loader handle it
            _ => None,
        }
    }

    fn import(
        &mut self,
        specifier: &ModuleSpecifier,
        _referrer: Option<&ModuleSpecifier>,
        _is_dyn_import: bool,
        _requested_module_type: deno_core::RequestedModuleType,
    ) -> Option<Result<String, ModuleLoaderError>> {
        match specifier.scheme() {
            //
            // static:*, use the static module set
            Self::STATIC_SCHEME => {
                if let Some(source) = self.static_modules.get(specifier.path()) {
                    // Found, return the source
                    Some(Ok(source.clone()))
                } else {
                    // Not found, deny the import
                    Some(Err(ModuleLoaderError::NotFound))
                }
            }

            //
            // Let the standard loader handle redirected specifiers
            _ => None,
        }
    }
}

fn main() -> Result<(), rustyscript::Error> {
    let mut import_provider = MyImportProvider::default();
    import_provider.add_redirect("mod_assert", "https://deno.land/std@0.224.0/assert/mod.ts")?;
    import_provider.add_static_module("my-module", "export const foo = 1");

    let mut runtime = Runtime::new(RuntimeOptions {
        import_provider: Some(Box::new(import_provider)),
        ..Default::default()
    })?;

    let module = Module::new(
        "custom_imports.js",
        "
        import { assertEquals } from 'redirect:mod_assert';
        import { foo } from 'static:my-module';
        
        assertEquals(1, foo)
        ",
    );

    runtime.load_module(&module)?;
    Ok(())
}<|MERGE_RESOLUTION|>--- conflicted
+++ resolved
@@ -5,12 +5,7 @@
 //! In this case, I will allowing for two new import schemes:
 //! - `static:`: This scheme will allow for static modules to be imported by their specifier
 //! - `redirect:`: This scheme will allow for modules to be redirected to a different specifier
-<<<<<<< HEAD
-use deno_core::{anyhow::anyhow, ModuleSpecifier};
-=======
-//!
 use deno_core::{error::ModuleLoaderError, ModuleSpecifier};
->>>>>>> 58c198e5
 use rustyscript::{module_loader::ImportProvider, Module, Runtime, RuntimeOptions};
 use std::collections::HashMap;
 
