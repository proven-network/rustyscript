[package]
name = "rustyscript"
description = "Effortless JS Integration for Rust"
edition = "2021"
license = "MIT OR Apache-2.0"
version = "0.10.0"
repository = "https://github.com/rscarson/rustyscript"

keywords = ["rust", "javascript", "deno", "runtime", "embedding"]
categories = ["web-programming", "network-programming", "api-bindings", "compilers", "development-tools::ffi"]
readme = "readme.md"

[features]
default = ["worker", "safe_extensions"]

#
# Feature groups
#

#
# Extensions that are safe to use in a sandboxed environment
# These extensions do not provide access to the network or filesystem
safe_extensions = ["web_stub", "console", "url", "crypto"]

#
# Enables all available extensions, except for node support
# These extensions are not safe to use in a sandboxed environment without additional restrictions
# (See [WebPermissions]
all_extensions = ["network_extensions", "io_extensions"]

#
# Extensions that provide access to the network. Also enables URL imports from JS
# These extensions are not safe to use in a sandboxed environment without additional restrictions
# (See [WebPermissions]
network_extensions = ["web", "webstorage", "websocket", "http", "url", "crypto", "console", "broadcast_channel", "url_import"]

#
# Extensions that provide access to the filesystem. Also enables file imports from JS
# These extensions are not safe to use in a sandboxed environment without additional restrictions
# (See [FsPermissions]
io_extensions = ["web", "webstorage", "fs", "io", "cache", "console", "ffi", "webgpu", "kv", "cron", "fs_import"]

#
# Additional features that are not part of the core runtime
# These features are safe to use in a sandboxed environment without additional restrictions
extra_features = ["worker", "snapshot_builder"]

#
# Highly experimental NodeJS compatibility layer. Enables all other extensions
# Enables the use of the node and npm modules
# CJS support not yet implemented
# These extensions are not safe to use in a sandboxed environment without additional restrictions
# (See [NodePermissions]
node_experimental = [
    "deno_node", "deno_resolver", "node_resolver", "deno_npm", "deno_semver", "deno_napi", "deno_runtime", "checksum", "all_extensions"
]

# By default, an extension stub is included in the runtime if the `web` feature is disabled
# It provides a minimal set of APIs for parts of the runtime, such as timers and the DOM exception class
# It maintains sandboxing by not providing access to the network or filesystem
#
# It does however require the webidl extension to be enabled
# By disabling this feature, you can opt out of the web stub extension, and the webidl extension
#
# The primary use-case for this is for creating a runtime using a deno_core version incompatible with the deno extensions
# And for the sake of those googling it:
# `setTimeout is not enabled in this environment` is happening because neither this feature nor the web feature are enabled
web_stub = ["webidl", "base64-simd"]

#
# Each feature in this section corresponds to a different deno extension
# I have annotated each with the section of the w3c spec that it implements
#

    # [https://html.spec.whatwg.org/multipage/web-messaging.html]
    broadcast_channel = ["deno_broadcast_channel", "web", "webidl"]

    # [https://w3c.github.io/ServiceWorker/#cache-interface]
    cache = ["deno_cache", "webidl", "web"]

    # [https://console.spec.whatwg.org/]
    console = ["deno_console", "deno_terminal"]

    # Implements scheduled tasks (crons) API 
    cron = ["deno_cron", "console"]

    # [https://www.w3.org/TR/WebCryptoAPI/]
    crypto = ["deno_crypto", "webidl"]

    # Dynamic library ffi
    ffi = ["deno_ffi"]

    # Provides ops for interacting with the file system.
    fs = ["deno_fs", "web",  "io"]
    
    # [https://fetch.spec.whatwg.org/]
    http = ["deno_http", "web", "websocket"]

    # [https://github.com/denoland/denokv/blob/main/proto/kv-connect.md]
    kv = ["deno_kv", "web", "console"]

    # Provides IO primitives for other Deno extensions (stdio streams, etc)
    io = ["deno_io", "web", "rustyline", "winapi", "nix", "libc", "once_cell"]

    # [https://url.spec.whatwg.org/]
    # [https://wicg.github.io/urlpattern/]
    url = ["deno_url", "webidl"]

    # Timers, events, text encoder/decoder,
    # [https://w3c.github.io/FileAPI]
    # [https://fetch.spec.whatwg.org/]
<<<<<<< HEAD
    web = ["deno_web", "webidl", "deno_tls", "deno_fetch", "deno_net", "deno_permissions", "console", "url", "crypto", "url_import", "fs_import", "http"]
=======
    web = [
        "deno_web", "deno_tls", "deno_fetch", "deno_net", "dep:http", "deno_permissions", 
        "webidl", "console", "url", "crypto", "url_import", "fs_import"
    ]

    # [https://gpuweb.github.io/gpuweb/]
    webgpu = ["deno_webgpu", "web"]
>>>>>>> 3b05e9a8

    # [https://webidl.spec.whatwg.org/]
    webidl = ["deno_webidl"]

    # [https://html.spec.whatwg.org/multipage/webstorage.html]
    webstorage = ["deno_webstorage", "webidl"]

    # [https://websockets.spec.whatwg.org/]
    websocket = ["deno_websocket", "web"]

# Features for the module loader
# - fs_import allows arbitrary file imports
# - url_import allows importing from the web
#
# Both fs_import and url_import will break sandboxing
fs_import = []
url_import = ["reqwest"]

# Enables the use of the SnapshotBuilder runtime
# It is used to create a snapshot of a runtime for faster startup times
snapshot_builder = []

# Enables the threaded worker API
worker = []

# Only used for the update_deno binary
# Turns on all dependencies and features required for the dependency manager
# So we can get a full list of updated deno
__dependency_manager = ["toml", "node_experimental"]

#
# End of feature definitions
#

[dependencies]
thiserror = "1.0.65"
serde = "1.0.214"

# Used for NodeJS compatibility and other features
async-trait = "0.1.83"

# Used to generate identifiers for callbacks
paste = "1.0.15"

# The deno runtime itself, and the webidl extension for the web APIs
<<<<<<< HEAD
deno_core = {workspace = true}
=======
deno_core = "0.318.0"
deno_unsync = "0.4.1"
>>>>>>> 3b05e9a8

# For transpiling typescript
deno_ast = { version = "0.43.3", features = ["transpiling", "cjs"]}

# Runtime for async tasks
<<<<<<< HEAD
tokio = "^1.41.0"
=======
tokio = "=1.41.1"
>>>>>>> 3b05e9a8
tokio-util = "0.7.12"

# For URL imports
# Pinned for now due to upstream issues
reqwest = { version = "=0.12.8", optional = true, default-features = false, features = ["blocking", "rustls-tls"] }
http = { version = "1.1.0", optional = true }
deno_permissions = { version = "0.37.0", optional = true }

# For dependency management only
toml = { version = "0.8.19", optional = true }

#
# Dependencies for the various extension features
#

<<<<<<< HEAD
deno_cache      = {workspace = true, optional = true}
deno_console    = {workspace = true, optional = true}
deno_crypto     = {workspace = true, optional = true}
deno_fetch      = {workspace = true, optional = true}
deno_net        = {workspace = true, optional = true}
deno_tls        = {workspace = true, optional = true} # Options for the web feature
deno_url        = {workspace = true, optional = true}

deno_web        = {workspace = true, optional = true}
deno_webidl     = {workspace = true, optional = true}
deno_webstorage = {workspace = true, optional = true}
deno_websocket  = {workspace = true, optional = true}

deno_io         = {workspace = true, optional = true}
deno_permissions = {workspace = true, optional = true}

deno_unsync = "0.4.1"
=======
deno_broadcast_channel = { version = "0.171.0", optional = true }

deno_cache      = { version = "0.109.0", optional = true }
deno_console    = { version = "0.177.0", optional = true }
deno_cron       = { version = "0.57.0", optional = true }
deno_crypto     = { version = "0.191.0", optional = true }
deno_fetch      = { version = "0.201.0", optional = true }
deno_ffi        = { version = "0.164.0", optional = true }
deno_fs         = { version = "0.87.0", optional = true, features = ["sync_fs"] }
deno_http       = { version = "0.175.0", optional = true }
deno_kv         = { version = "0.85.0", optional = true }
deno_net        = { version = "0.169.0", optional = true }
deno_node       = { version = "0.114.0", optional = true }
deno_tls        = { version = "0.164.0", optional = true }
deno_url        = { version = "0.177.0", optional = true }

deno_web        = { version = "0.208.0", optional = true }
deno_webidl     = { version = "0.177.0", optional = true }
deno_webstorage = { version = "0.172.0", optional = true }
deno_websocket  = { version = "0.182.0", optional = true }
deno_webgpu     = { version = "0.144.0", optional = true }

deno_io = { version = "0.87.0", optional = true }
>>>>>>> 3b05e9a8

# Dependencies for the IO feature
rustyline = {version = "=14.0.0", optional = true}
winapi = {version = "=0.3.9", optional = true, features = [
    "commapi", "knownfolders", "mswsock", "objbase", "psapi", "shlobj",
    "tlhelp32", "winbase", "winerror", "winuser", "winsock2", "processenv",
    "wincon", "wincontypes", "consoleapi"
]}
nix = {version = "=0.29.0", optional = true, features = ["term"]}
libc = {version = "0.2.162", optional = true}
once_cell = {version = "1.20.2", optional = true}

# Dependencies for the web stub feature
base64-simd = {version = "0.8.0", optional = true}

# Dependencies for the node feature
deno_resolver = { version = "0.9.0", optional = true }
node_resolver = { version = "0.16.0", optional = true, features = ["sync"] }
deno_runtime  = { version = "0.186.0", optional = true, features = ["exclude_runtime_main_js"] }
deno_terminal = { version = "0.2.0", optional = true }
deno_semver   = { version = "0.5.16", optional = true }
deno_napi     = { version = "0.108.0", optional = true }
deno_npm      = { version = "0.25.4", optional = true }
checksum      = { version = "0.2.1", optional = true }

[dev-dependencies]
version-sync = "0.9.5"
criterion = "0.5.1"

[[example]]
name = "custom_threaded_worker"
required-features = ["worker"]

[[example]]
name = "default_threaded_worker"
required-features = ["worker"]

[[example]]
name = "worker_pool"
required-features = ["worker"]

[[example]]
name = "create_snapshot"
required-features = ["snapshot_builder"]

[[example]]
name = "url_import"
required-features = ["fs_import", "url_import"]

[[example]]
name = "custom_import_logic"
required-features = ["url_import"]

[[example]]
name = "async_javascript"
required-features = ["web_stub"]

[[example]]
name = "websocket"
required-features = ["websocket", "web"]

[[example]]
name = "node_import"
required-features = ["node_experimental"]

[[example]]
name = "background_tasks"
required-features = ["web"]

[[bench]]
name = "runtime"
harness = false

[[bin]]
name = "update_deno"
required-features = ["__dependency_manager"]<|MERGE_RESOLUTION|>--- conflicted
+++ resolved
@@ -81,7 +81,7 @@
     # [https://console.spec.whatwg.org/]
     console = ["deno_console", "deno_terminal"]
 
-    # Implements scheduled tasks (crons) API 
+    # Implements scheduled tasks (crons) API
     cron = ["deno_cron", "console"]
 
     # [https://www.w3.org/TR/WebCryptoAPI/]
@@ -92,7 +92,7 @@
 
     # Provides ops for interacting with the file system.
     fs = ["deno_fs", "web",  "io"]
-    
+
     # [https://fetch.spec.whatwg.org/]
     http = ["deno_http", "web", "websocket"]
 
@@ -109,17 +109,13 @@
     # Timers, events, text encoder/decoder,
     # [https://w3c.github.io/FileAPI]
     # [https://fetch.spec.whatwg.org/]
-<<<<<<< HEAD
-    web = ["deno_web", "webidl", "deno_tls", "deno_fetch", "deno_net", "deno_permissions", "console", "url", "crypto", "url_import", "fs_import", "http"]
-=======
     web = [
-        "deno_web", "deno_tls", "deno_fetch", "deno_net", "dep:http", "deno_permissions", 
+        "deno_web", "deno_tls", "deno_fetch", "deno_net", "dep:http", "deno_permissions",
         "webidl", "console", "url", "crypto", "url_import", "fs_import"
     ]
 
     # [https://gpuweb.github.io/gpuweb/]
     webgpu = ["deno_webgpu", "web"]
->>>>>>> 3b05e9a8
 
     # [https://webidl.spec.whatwg.org/]
     webidl = ["deno_webidl"]
@@ -165,29 +161,21 @@
 paste = "1.0.15"
 
 # The deno runtime itself, and the webidl extension for the web APIs
-<<<<<<< HEAD
-deno_core = {workspace = true}
-=======
-deno_core = "0.318.0"
+deno_core = { workspace = true }
 deno_unsync = "0.4.1"
->>>>>>> 3b05e9a8
 
 # For transpiling typescript
-deno_ast = { version = "0.43.3", features = ["transpiling", "cjs"]}
+deno_ast = { workspace = true, features = ["transpiling", "cjs"]}
 
 # Runtime for async tasks
-<<<<<<< HEAD
 tokio = "^1.41.0"
-=======
-tokio = "=1.41.1"
->>>>>>> 3b05e9a8
 tokio-util = "0.7.12"
 
 # For URL imports
 # Pinned for now due to upstream issues
-reqwest = { version = "=0.12.8", optional = true, default-features = false, features = ["blocking", "rustls-tls"] }
-http = { version = "1.1.0", optional = true }
-deno_permissions = { version = "0.37.0", optional = true }
+reqwest = { workspace = true, optional = true, default-features = false, features = ["blocking", "rustls-tls"] }
+http = { workspace = true, optional = true }
+deno_permissions = { workspace = true, optional = true }
 
 # For dependency management only
 toml = { version = "0.8.19", optional = true }
@@ -196,49 +184,29 @@
 # Dependencies for the various extension features
 #
 
-<<<<<<< HEAD
-deno_cache      = {workspace = true, optional = true}
-deno_console    = {workspace = true, optional = true}
-deno_crypto     = {workspace = true, optional = true}
-deno_fetch      = {workspace = true, optional = true}
-deno_net        = {workspace = true, optional = true}
-deno_tls        = {workspace = true, optional = true} # Options for the web feature
-deno_url        = {workspace = true, optional = true}
-
-deno_web        = {workspace = true, optional = true}
-deno_webidl     = {workspace = true, optional = true}
-deno_webstorage = {workspace = true, optional = true}
-deno_websocket  = {workspace = true, optional = true}
-
-deno_io         = {workspace = true, optional = true}
-deno_permissions = {workspace = true, optional = true}
-
-deno_unsync = "0.4.1"
-=======
-deno_broadcast_channel = { version = "0.171.0", optional = true }
-
-deno_cache      = { version = "0.109.0", optional = true }
-deno_console    = { version = "0.177.0", optional = true }
-deno_cron       = { version = "0.57.0", optional = true }
-deno_crypto     = { version = "0.191.0", optional = true }
-deno_fetch      = { version = "0.201.0", optional = true }
-deno_ffi        = { version = "0.164.0", optional = true }
-deno_fs         = { version = "0.87.0", optional = true, features = ["sync_fs"] }
-deno_http       = { version = "0.175.0", optional = true }
-deno_kv         = { version = "0.85.0", optional = true }
-deno_net        = { version = "0.169.0", optional = true }
-deno_node       = { version = "0.114.0", optional = true }
-deno_tls        = { version = "0.164.0", optional = true }
-deno_url        = { version = "0.177.0", optional = true }
-
-deno_web        = { version = "0.208.0", optional = true }
-deno_webidl     = { version = "0.177.0", optional = true }
-deno_webstorage = { version = "0.172.0", optional = true }
-deno_websocket  = { version = "0.182.0", optional = true }
-deno_webgpu     = { version = "0.144.0", optional = true }
-
-deno_io = { version = "0.87.0", optional = true }
->>>>>>> 3b05e9a8
+deno_broadcast_channel = { workspace = true, optional = true }
+
+deno_cache      = { workspace = true, optional = true }
+deno_console    = { workspace = true, optional = true }
+deno_cron       = { workspace = true, optional = true }
+deno_crypto     = { workspace = true, optional = true }
+deno_fetch      = { workspace = true, optional = true }
+deno_ffi        = { workspace = true, optional = true }
+deno_fs         = { workspace = true, optional = true, features = ["sync_fs"] }
+deno_http       = { workspace = true, optional = true }
+deno_kv         = { workspace = true, optional = true }
+deno_net        = { workspace = true, optional = true }
+deno_node       = { workspace = true, optional = true }
+deno_tls        = { workspace = true, optional = true }
+deno_url        = { workspace = true, optional = true }
+
+deno_web        = { workspace = true, optional = true }
+deno_webidl     = { workspace = true, optional = true }
+deno_webstorage = { workspace = true, optional = true }
+deno_websocket  = { workspace = true, optional = true }
+deno_webgpu     = { workspace = true, optional = true }
+
+deno_io = { workspace = true, optional = true }
 
 # Dependencies for the IO feature
 rustyline = {version = "=14.0.0", optional = true}
@@ -255,11 +223,11 @@
 base64-simd = {version = "0.8.0", optional = true}
 
 # Dependencies for the node feature
-deno_resolver = { version = "0.9.0", optional = true }
-node_resolver = { version = "0.16.0", optional = true, features = ["sync"] }
-deno_runtime  = { version = "0.186.0", optional = true, features = ["exclude_runtime_main_js"] }
+deno_resolver = { workspace = true, optional = true }
+node_resolver = { workspace = true, optional = true, features = ["sync"] }
+deno_runtime  = { workspace = true, optional = true, features = ["exclude_runtime_main_js"] }
 deno_terminal = { version = "0.2.0", optional = true }
-deno_semver   = { version = "0.5.16", optional = true }
+deno_semver   = { workspace = true, optional = true }
 deno_napi     = { version = "0.108.0", optional = true }
 deno_npm      = { version = "0.25.4", optional = true }
 checksum      = { version = "0.2.1", optional = true }
@@ -314,4 +282,7 @@
 
 [[bin]]
 name = "update_deno"
-required-features = ["__dependency_manager"]+required-features = ["__dependency_manager"]
+
+[lints.clippy]
+all = "allow"